--- conflicted
+++ resolved
@@ -142,221 +142,7 @@
                 return True
         except Exception:
             pass
-<<<<<<< HEAD
-        if not os.path.exists(build_dir):
-            os.mkdir(build_dir)
-        flags = (
-            [
-                "-DCMAKE_BUILD_TYPE=%s"
-                % (
-                    "Debug"
-                    if debug
-                    else "RelWithDebInfo"
-                    if debug_release
-                    else "Release"
-                ),
-                "-DLegion_MAX_DIM=%s" % (str(maxdim)),
-                "-DLegion_MAX_FIELDS=%s" % (str(maxfields)),
-                "-DLegion_USE_CUDA=%s" % ("ON" if cuda else "OFF"),
-                "-DLegion_GPU_ARCH=%s" % arch,
-                "-DLegion_USE_OpenMP=%s" % ("ON" if openmp else "OFF"),
-                "-DBUILD_MARCH=%s" % march,
-                "-DLegion_USE_LLVM=%s" % ("ON" if llvm else "OFF"),
-                "-DLegion_USE_GASNet=%s" % ("ON" if gasnet else "OFF"),
-                "-DLegion_USE_HDF5=%s" % ("ON" if hdf else "OFF"),
-                "-DCMAKE_INSTALL_PREFIX=%s" % (os.path.realpath(install_dir)),
-                "-DLegion_USE_Python=On",
-                "-DLegion_Python_Version=%s" % pyversion,
-                "-DLegion_REDOP_COMPLEX=On",
-                "-DLegion_REDOP_HALF=On",
-                "-DBUILD_SHARED_LIBS=ON",
-                "-DLegion_BUILD_BINDINGS=On",
-            ]
-            + extra_flags
-            + (["-DLegion_BOUNDS_CHECKS=On"] if check_bounds else [])
-            + (["-DLegion_HIJACK_CUDART=Off"] if no_hijack else [])
-            + (
-                ["-DGASNet_ROOT_DIR=%s" % gasnet_dir]
-                if gasnet_dir is not None
-                else []
-            )
-            + (
-                ["-DGASNet_CONDUIT=%s" % conduit]
-                if conduit is not None
-                else []
-            )
-            + (
-                ["-DCUDA_TOOLKIT_ROOT_DIR=%s" % cuda_dir]
-                if cuda_dir is not None
-                else []
-            )
-            + (
-                ["-DCMAKE_CXX_COMPILER=%s" % os.environ["CXX"]]
-                if "CXX" in os.environ
-                else []
-            )
-            + (
-                ["-DCMAKE_CXX_FLAGS=%s" % os.environ["CC_FLAGS"]]
-                if "CC_FLAGS" in os.environ
-                else []
-            )
-        )
-        make_flags = ["VERBOSE=1"] if verbose else []
-        make_flags += ["-C", os.path.realpath(build_dir)]
-        if spy:
-            raise NotImplementedError("Need support for Legion Spy with cmake")
-        try:
-            subprocess.check_output([cmake_exe, "--version"])
-        except OSError:
-            print(
-                "Error: CMake is not installed or otherwise not executable. "
-                "Please check"
-            )
-            print(
-                "your CMake installation and try again. You can use the "
-                "--with-cmake flag"
-            )
-            print("to specify the CMake executable if it is not on PATH.")
-            print()
-            print("Attempted to execute: %s" % cmake_exe)
-            sys.exit(1)
-        verbose_check_call(
-            [cmake_exe] + flags + [legion_src_dir], cwd=build_dir
-        )
-        verbose_check_call(
-            ["make"] + make_flags + ["-j", str(thread_count), "install"],
-            cwd=build_dir,
-        )
-        # TODO: install legion spy and legion prof
-    else:
-        version = pyversion.split(".")
-        flags = (
-            [
-                "LG_RT_DIR=%s" % (os.path.join(legion_src_dir, "runtime")),
-                "DEBUG=%s" % (1 if debug else 0),
-                "DEBUG_RELEASE=%s" % (1 if debug_release else 0),
-                "MAX_DIM=%s" % (str(maxdim)),
-                "MAX_FIELDS=%s" % (str(maxfields)),
-                "USE_CUDA=%s" % (1 if cuda else 0),
-                "GPU_ARCH=%s" % arch,
-                "USE_OPENMP=%s" % (1 if openmp else 0),
-                "MARCH=%s" % march,
-                "USE_LLVM=%s" % (1 if llvm else 0),
-                "USE_GASNET=%s" % (1 if gasnet else 0),
-                "USE_HDF=%s" % (1 if hdf else 0),
-                "PREFIX=%s" % (os.path.realpath(install_dir)),
-                "PYTHON_VERSION_MAJOR=%s" % version[0],
-                "PYTHON_VERSION_MINOR=%s" % version[1],
-                "PYTHON_LIB=%s" % pylib_name,
-                "FORCE_PYTHON=1",
-                "USE_COMPLEX=1",
-                "USE_HALF=1",
-                "USE_SPY=%s" % (1 if spy else 0),
-                "REALM_USE_CUDART_HIJACK=%s" % (1 if not no_hijack else 0),
-            ]
-            + extra_flags
-            + (["BOUNDS_CHECKS=1"] if check_bounds else [])
-            + (["GASNET=%s" % gasnet_dir] if gasnet_dir is not None else [])
-            + (["CONDUIT=%s" % conduit] if conduit is not None else [])
-            + (["CUDA=%s" % cuda_dir] if cuda_dir is not None else [])
-        )
-
-        legion_python_dir = os.path.join(legion_src_dir, "bindings", "python")
-        if clean_first:
-            verbose_check_call(
-                ["make"] + flags + ["clean"], cwd=legion_python_dir
-            )
-        # Explicitly ask for C++17, otherwise the Legion build will use C++11.
-        env = dict(os.environ.items())
-        env["CXXFLAGS"] = "-std=c++17 " + env.get("CXXFLAGS", "")
-        verbose_check_call(
-            ["make"] + flags + ["-j", str(thread_count), "install"],
-            cwd=legion_python_dir,
-            env=env,
-        )
-        verbose_check_call(
-            [
-                sys.executable,
-                "setup.py",
-                "install",
-                "--prefix",
-                str(os.path.realpath(install_dir)),
-            ]
-            + setup_py_flags,
-            cwd=legion_python_dir,
-        )
-    src = os.path.join(legion_src_dir, "runtime", "legion", "legion_c_util.h")
-    dst = os.path.join(install_dir, "include", "legion", "legion_c_util.h")
-    if not os.path.exists(dst) or os.path.getmtime(dst) < os.path.getmtime(
-        src
-    ):
-        verbose_check_call(["cp", src, dst])
-    verbose_check_call(
-        [
-            "cp",
-            "legion_spy.py",
-            os.path.join(install_dir, "share", "legate", "legion_spy.py"),
-        ],
-        cwd=os.path.join(legion_src_dir, "tools"),
-    )
-    verbose_check_call(
-        [
-            "cp",
-            "legion_prof.py",
-            os.path.join(install_dir, "share", "legate", "legion_prof.py"),
-        ],
-        cwd=os.path.join(legion_src_dir, "tools"),
-    )
-    verbose_check_call(
-        [
-            "cp",
-            "legion_util.py",
-            os.path.join(install_dir, "share", "legate", "legion_util.py"),
-        ],
-        cwd=os.path.join(legion_src_dir, "tools"),
-    )
-    verbose_check_call(
-        [
-            "cp",
-            "legion_serializer.py",
-            os.path.join(
-                install_dir, "share", "legate", "legion_serializer.py"
-            ),
-        ],
-        cwd=os.path.join(legion_src_dir, "tools"),
-    )
-    verbose_check_call(
-        [
-            "cp",
-            "legion_prof_copy.html.template",
-            os.path.join(
-                install_dir,
-                "share",
-                "legate",
-                "legion_prof_copy.html.template",
-            ),
-        ],
-        cwd=os.path.join(legion_src_dir, "tools"),
-    )
-    verbose_check_call(
-        [
-            "rm",
-            "-rf",
-            os.path.join(install_dir, "share", "legate", "legion_prof_files"),
-        ],
-    )
-    verbose_check_call(
-        [
-            "cp",
-            "-r",
-            "legion_prof_files",
-            os.path.join(install_dir, "share", "legate", "legion_prof_files"),
-        ],
-        cwd=os.path.join(legion_src_dir, "tools"),
-    )
-=======
     return False
->>>>>>> cfb71649
 
 
 def get_install_dir_or_default(install_dir):
