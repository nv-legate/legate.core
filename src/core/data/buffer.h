/* Copyright 2021-2022 NVIDIA Corporation
 *
 * Licensed under the Apache License, Version 2.0 (the "License");
 * you may not use this file except in compliance with the License.
 * You may obtain a copy of the License at
 *
 *     http://www.apache.org/licenses/LICENSE-2.0
 *
 * Unless required by applicable law or agreed to in writing, software
 * distributed under the License is distributed on an "AS IS" BASIS,
 * WITHOUT WARRANTIES OR CONDITIONS OF ANY KIND, either express or implied.
 * See the License for the specific language governing permissions and
 * limitations under the License.
 *
 */

#pragma once

#include "legion.h"

#include "core/utilities/machine.h"

/**
 * @file
 * @brief Type alias definition for legate::Buffer and utility functions for it
 */

namespace legate {

/**
 * @brief A typed buffer class for intra-task temporary allocations
 */
template <typename VAL, int32_t DIM = 1>
using Buffer = Legion::DeferredBuffer<VAL, DIM>;

<<<<<<< HEAD
/**
 * @brief Creates a `Buffer` of specific extents
 *
 * @param extents Extents of the buffer
 * @param kind Kind of the target memory (optional). If not given, the runtime will pick
 * automatically based on the executing processor
 * @param alignment Alignment for the memory allocation (optional)
 *
 * @return A `Buffer` object
 */
=======
// Note on using temporary buffers in CUDA tasks:
// We use Legion `DeferredBuffer`s, whose lifetime is not connected with the CUDA stream(s) used to
// launch kernels. The buffer is allocated immediately at the point when `create_buffer` called,
// whereas the kernel that uses it is placed on a stream, and may run at a later point. Normally
// `DeferredBuffer`s are deallocated automatically by Legion once all the kernels launched in the
// task are complete. However, `DeferredBuffer`s can also be deallocated immediately using
// `destroy()`, which is useful for operations that want to deallocate intermediate memory as soon
// as possible. This deallocation is not synchronized with the task stream, i.e. it may happen
// before a kernel which uses the buffer has actually completed. This is safe as long as we use the
// same stream on all GPU tasks running on the same device (which is guaranteed by the current
// implementation of `get_cached_stream()`), because then all the actual uses of the buffer are done
// in order on the one stream. It is important that all library CUDA code uses
// `get_cached_stream()`, and all CUDA operations (including library calls) are enqueued on that
// stream exclusively. This analysis additionally assumes that no code outside of Legate is
// concurrently allocating from the eager pool, and that it's OK for kernels to access a buffer even
// after it's technically been deallocated.

>>>>>>> 1c163d36
template <typename VAL, int32_t DIM>
Buffer<VAL, DIM> create_buffer(const Legion::Point<DIM>& extents,
                               Legion::Memory::Kind kind = Legion::Memory::Kind::NO_MEMKIND,
                               size_t alignment          = 16)
{
  using namespace Legion;
  if (Memory::Kind::NO_MEMKIND == kind) kind = find_memory_kind_for_executing_processor(false);
  auto hi = extents - Point<DIM>::ONES();
  // We just avoid creating empty buffers, as they cause all sorts of headaches.
  for (int32_t idx = 0; idx < DIM; ++idx) hi[idx] = std::max<int64_t>(hi[idx], 0);
  Rect<DIM> bounds(Point<DIM>::ZEROES(), hi);
  return Buffer<VAL, DIM>(bounds, kind, nullptr, alignment);
}

/**
 * @brief Creates a `Buffer` of a specific size. Always returns a 1D buffer.
 *
 * @param size Size of the buffdr
 * @param kind Kind of the target memory (optional). If not given, the runtime will pick
 * automatically based on the executing processor
 * @param alignment Alignment for the memory allocation (optional)
 *
 * @return A 1D `Buffer` object
 */
template <typename VAL>
Buffer<VAL> create_buffer(size_t size,
                          Legion::Memory::Kind kind = Legion::Memory::Kind::NO_MEMKIND,
                          size_t alignment          = 16)
{
  return create_buffer<VAL, 1>(Legion::Point<1>(size), kind, alignment);
}

}  // namespace legate<|MERGE_RESOLUTION|>--- conflicted
+++ resolved
@@ -29,11 +29,28 @@
 
 /**
  * @brief A typed buffer class for intra-task temporary allocations
+ *
+ * Note on using temporary buffers in CUDA tasks:
+ *
+ * We use Legion `DeferredBuffer`s, whose lifetime is not connected with the CUDA stream(s) used to
+ * launch kernels. The buffer is allocated immediately at the point when `create_buffer` called,
+ * whereas the kernel that uses it is placed on a stream, and may run at a later point. Normally
+ * `DeferredBuffer`s are deallocated automatically by Legion once all the kernels launched in the
+ * task are complete. However, `DeferredBuffer`s can also be deallocated immediately using
+ * `destroy()`, which is useful for operations that want to deallocate intermediate memory as soon
+ * as possible. This deallocation is not synchronized with the task stream, i.e. it may happen
+ * before a kernel which uses the buffer has actually completed. This is safe as long as we use the
+ * same stream on all GPU tasks running on the same device (which is guaranteed by the current
+ * implementation of `get_cached_stream()`), because then all the actual uses of the buffer are done
+ * in order on the one stream. It is important that all library CUDA code uses
+ * `get_cached_stream()`, and all CUDA operations (including library calls) are enqueued on that
+ * stream exclusively. This analysis additionally assumes that no code outside of Legate is
+ * concurrently allocating from the eager pool, and that it's OK for kernels to access a buffer even
+ * after it's technically been deallocated.
  */
 template <typename VAL, int32_t DIM = 1>
 using Buffer = Legion::DeferredBuffer<VAL, DIM>;
 
-<<<<<<< HEAD
 /**
  * @brief Creates a `Buffer` of specific extents
  *
@@ -44,25 +61,6 @@
  *
  * @return A `Buffer` object
  */
-=======
-// Note on using temporary buffers in CUDA tasks:
-// We use Legion `DeferredBuffer`s, whose lifetime is not connected with the CUDA stream(s) used to
-// launch kernels. The buffer is allocated immediately at the point when `create_buffer` called,
-// whereas the kernel that uses it is placed on a stream, and may run at a later point. Normally
-// `DeferredBuffer`s are deallocated automatically by Legion once all the kernels launched in the
-// task are complete. However, `DeferredBuffer`s can also be deallocated immediately using
-// `destroy()`, which is useful for operations that want to deallocate intermediate memory as soon
-// as possible. This deallocation is not synchronized with the task stream, i.e. it may happen
-// before a kernel which uses the buffer has actually completed. This is safe as long as we use the
-// same stream on all GPU tasks running on the same device (which is guaranteed by the current
-// implementation of `get_cached_stream()`), because then all the actual uses of the buffer are done
-// in order on the one stream. It is important that all library CUDA code uses
-// `get_cached_stream()`, and all CUDA operations (including library calls) are enqueued on that
-// stream exclusively. This analysis additionally assumes that no code outside of Legate is
-// concurrently allocating from the eager pool, and that it's OK for kernels to access a buffer even
-// after it's technically been deallocated.
-
->>>>>>> 1c163d36
 template <typename VAL, int32_t DIM>
 Buffer<VAL, DIM> create_buffer(const Legion::Point<DIM>& extents,
                                Legion::Memory::Kind kind = Legion::Memory::Kind::NO_MEMKIND,
