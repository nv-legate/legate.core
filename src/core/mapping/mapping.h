--- conflicted
+++ resolved
@@ -306,22 +306,18 @@
   static StoreMapping default_mapping(const Store& store, StoreTarget target, bool exact = false);
 };
 
-<<<<<<< HEAD
 /**
  * @ingroup mapping
  * @brief An abstract class that defines machine query APIs
  */
-struct MachineQueryInterface {
+class MachineQueryInterface {
+ public:
+  virtual ~MachineQueryInterface() {}
   /**
    * @brief Returns local CPUs
    *
    * @return A vector of processors
    */
-=======
-class MachineQueryInterface {
- public:
-  virtual ~MachineQueryInterface() {}
->>>>>>> 02bb2be5
   virtual const std::vector<Processor>& cpus() const = 0;
   /**
    * @brief Returns local GPUs
@@ -343,14 +339,15 @@
   virtual uint32_t total_nodes() const = 0;
 };
 
-<<<<<<< HEAD
 /**
  * @ingroup mapping
  * @brief An abstract class that defines Legate mapping APIs
  *
  * The APIs give Legate libraries high-level control on task and store mappings
  */
-struct LegateMapper {
+class LegateMapper {
+ public:
+  virtual ~LegateMapper() {}
   /**
    * @brief Sets a machine query interface. This call gives the mapper a chance
    * to cache the machine query interface.
@@ -378,13 +375,6 @@
    *
    * @return A vector of store mappings
    */
-=======
-class LegateMapper {
- public:
-  virtual ~LegateMapper() {}
-  virtual void set_machine(const MachineQueryInterface* machine)                            = 0;
-  virtual TaskTarget task_target(const Task& task, const std::vector<TaskTarget>& options)  = 0;
->>>>>>> 02bb2be5
   virtual std::vector<StoreMapping> store_mappings(const Task& task,
                                                    const std::vector<StoreTarget>& options) = 0;
   /**
