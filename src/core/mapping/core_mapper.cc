--- conflicted
+++ resolved
@@ -121,26 +121,7 @@
                        const LibraryContext* c)
   : NullMapper(rt, m),
     context(c),
-<<<<<<< HEAD
     machine(std::make_unique<Machine>(m)),
-    min_gpu_chunk(extract_env("LEGATE_MIN_GPU_CHUNK", 1 << 20, 2)),
-    min_cpu_chunk(extract_env("LEGATE_MIN_CPU_CHUNK", 1 << 14, 2)),
-    min_omp_chunk(extract_env("LEGATE_MIN_OMP_CHUNK", 1 << 17, 2)),
-    window_size(extract_env("LEGATE_WINDOW_SIZE", 1, 1)),
-    max_pending_exceptions(
-      extract_env("LEGATE_MAX_PENDING_EXCEPTIONS",
-#ifdef DEBUG_LEGATE
-                  // In debug mode, the default is always block on tasks that can throw exceptions
-                  1,
-#else
-                  64,
-#endif
-                  1)),
-    precise_exception_trace(static_cast<bool>(extract_env("LEGATE_PRECISE_EXCEPTION_TRACE", 0, 0))),
-    field_reuse_frac(extract_env("LEGATE_FIELD_REUSE_FRAC", 256, 256)),
-    field_reuse_freq(extract_env("LEGATE_FIELD_REUSE_FREQ", 32, 32)),
-    max_lru_length(extract_env("LEGATE_MAX_LRU_LENGTH", 5, 1))
-=======
     min_gpu_chunk(extract_env("LEGATE_MIN_GPU_CHUNK", MIN_GPU_CHUNK_DEFAULT, MIN_GPU_CHUNK_TEST)),
     min_cpu_chunk(extract_env("LEGATE_MIN_CPU_CHUNK", MIN_CPU_CHUNK_DEFAULT, MIN_CPU_CHUNK_TEST)),
     min_omp_chunk(extract_env("LEGATE_MIN_OMP_CHUNK", MIN_OMP_CHUNK_DEFAULT, MIN_OMP_CHUNK_TEST)),
@@ -156,75 +137,7 @@
     field_reuse_freq(
       extract_env("LEGATE_FIELD_REUSE_FREQ", FIELD_REUSE_FREQ_DEFAULT, FIELD_REUSE_FREQ_TEST)),
     max_lru_length(
-      extract_env("LEGATE_MAX_LRU_LENGTH", MAX_LRU_LENGTH_DEFAULT, MAX_LRU_LENGTH_TEST)),
-    has_socket_mem(false)
-{
-  // Query to find all our local processors
-  Legion::Machine::ProcessorQuery local_procs(machine);
-  local_procs.local_address_space();
-  for (Legion::Machine::ProcessorQuery::iterator it = local_procs.begin(); it != local_procs.end();
-       it++) {
-    switch (it->kind()) {
-      case Processor::LOC_PROC: {
-        local_cpus.push_back(*it);
-        break;
-      }
-      case Processor::OMP_PROC: {
-        local_omps.push_back(*it);
-        break;
-      }
-      case Processor::TOC_PROC: {
-        local_gpus.push_back(*it);
-        break;
-      }
-      default: break;
-    }
-  }
-  // Now do queries to find all our local memories
-  Legion::Machine::MemoryQuery local_sysmem(machine);
-  local_sysmem.local_address_space();
-  local_sysmem.only_kind(Memory::SYSTEM_MEM);
-  assert(local_sysmem.count() > 0);
-  local_system_memory = local_sysmem.first();
-  if (!local_gpus.empty()) {
-    Legion::Machine::MemoryQuery local_zcmem(machine);
-    local_zcmem.local_address_space();
-    local_zcmem.only_kind(Memory::Z_COPY_MEM);
-    assert(local_zcmem.count() > 0);
-    local_zerocopy_memory = local_zcmem.first();
-  }
-  for (auto local_gpu : local_gpus) {
-    Legion::Machine::MemoryQuery local_framebuffer(machine);
-    local_framebuffer.local_address_space();
-    local_framebuffer.only_kind(Memory::GPU_FB_MEM);
-    local_framebuffer.best_affinity_to(local_gpu);
-    assert(local_framebuffer.count() > 0);
-    local_frame_buffers[local_gpu] = local_framebuffer.first();
-  }
-  for (auto local_omp : local_omps) {
-    Legion::Machine::MemoryQuery local_numa(machine);
-    local_numa.local_address_space();
-    local_numa.only_kind(Memory::SOCKET_MEM);
-    local_numa.best_affinity_to(local_omp);
-    if (local_numa.count() > 0)  // if we have NUMA memories then use them
-    {
-      has_socket_mem                = true;
-      local_numa_domains[local_omp] = local_numa.first();
-    } else  // Otherwise we just use the local system memory
-      local_numa_domains[local_omp] = local_system_memory;
-  }
-}
-
-CoreMapper::~CoreMapper() { free(const_cast<char*>(mapper_name)); }
-
-/*static*/ Legion::AddressSpace CoreMapper::get_local_node()
-{
-  Processor p = Processor::get_executing_processor();
-  return p.address_space();
-}
-
-/*static*/ size_t CoreMapper::get_total_nodes(Legion::Machine m)
->>>>>>> ee6d1977
+      extract_env("LEGATE_MAX_LRU_LENGTH", MAX_LRU_LENGTH_DEFAULT, MAX_LRU_LENGTH_TEST))
 {
   std::stringstream ss;
   ss << context->get_library_name() << " on Node " << machine->local_node;
@@ -491,13 +404,8 @@
 {
   // Replace all the default mappers with our custom mapper for the Legate
   // top-level task and init task
-<<<<<<< HEAD
-  runtime->add_mapper(context->get_mapper_id(0),
+  runtime->add_mapper(context->get_mapper_id(),
                       new mapping::CoreMapper(runtime->get_mapper_runtime(), machine, context));
-=======
-  runtime->add_mapper(context->get_mapper_id(),
-                      new CoreMapper(runtime->get_mapper_runtime(), machine, context));
->>>>>>> ee6d1977
 }
 
 }  // namespace legate