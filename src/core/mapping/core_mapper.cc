/* Copyright 2021-2022 NVIDIA Corporation
 *
 * Licensed under the Apache License, Version 2.0 (the "License");
 * you may not use this file except in compliance with the License.
 * You may obtain a copy of the License at
 *
 *     http://www.apache.org/licenses/LICENSE-2.0
 *
 * Unless required by applicable law or agreed to in writing, software
 * distributed under the License is distributed on an "AS IS" BASIS,
 * WITHOUT WARRANTIES OR CONDITIONS OF ANY KIND, either express or implied.
 * See the License for the specific language governing permissions and
 * limitations under the License.
 *
 */

#include "mappers/null_mapper.h"

#include "legate.h"

#include "core/mapping/core_mapper.h"
#include "core/mapping/machine.h"
#include "core/mapping/operation.h"
#ifdef LEGATE_USE_CUDA
#include "core/comm/comm_nccl.h"
#endif
#include "core/task/task.h"
#include "core/utilities/linearize.h"
#include "core/utilities/typedefs.h"

namespace legate {

uint32_t extract_env(const char* env_name, const uint32_t default_value, const uint32_t test_value)
{
  const char* env_value = getenv(env_name);
  if (nullptr == env_value) {
    const char* legate_test = getenv("LEGATE_TEST");
    if (legate_test != nullptr)
      return test_value;
    else
      return default_value;
  } else
    return atoi(env_value);
}

namespace mapping {

// This is a custom mapper implementation that only has to map
// start-up tasks associated with the Legate core, no one else
// should be overriding this mapper so we burry it in here
class CoreMapper : public Legion::Mapping::NullMapper {
 public:
  CoreMapper(Legion::Mapping::MapperRuntime* runtime,
             Legion::Machine machine,
             const LibraryContext* context);

  virtual ~CoreMapper();

 public:
  const char* get_mapper_name() const override;
  Legion::Mapping::Mapper::MapperSyncModel get_mapper_sync_model() const override;
  bool request_valid_instances() const override { return false; }

 public:  // Task mapping calls
  void select_task_options(const Legion::Mapping::MapperContext ctx,
                           const Legion::Task& task,
                           TaskOptions& output) override;
  void slice_task(const Legion::Mapping::MapperContext ctx,
                  const Legion::Task& task,
                  const SliceTaskInput& input,
                  SliceTaskOutput& output) override;
  void map_task(const Legion::Mapping::MapperContext ctx,
                const Legion::Task& task,
                const MapTaskInput& input,
                MapTaskOutput& output) override;
  void select_sharding_functor(const Legion::Mapping::MapperContext ctx,
                               const Legion::Task& task,
                               const SelectShardingFunctorInput& input,
                               SelectShardingFunctorOutput& output) override;
  void select_steal_targets(const Legion::Mapping::MapperContext ctx,
                            const SelectStealingInput& input,
                            SelectStealingOutput& output) override;
  void select_tasks_to_map(const Legion::Mapping::MapperContext ctx,
                           const SelectMappingInput& input,
                           SelectMappingOutput& output) override;

 public:
  void configure_context(const Legion::Mapping::MapperContext ctx,
                         const Legion::Task& task,
                         ContextConfigOutput& output) override;
  void map_future_map_reduction(const Legion::Mapping::MapperContext ctx,
                                const FutureMapReductionInput& input,
                                FutureMapReductionOutput& output) override;
  void select_tunable_value(const Legion::Mapping::MapperContext ctx,
                            const Legion::Task& task,
                            const SelectTunableInput& input,
                            SelectTunableOutput& output) override;

 public:
<<<<<<< HEAD
  LibraryContext context;
  std::unique_ptr<Machine> machine;
=======
  const Legion::AddressSpace local_node;
  const size_t total_nodes;
  const char* const mapper_name;
  const LibraryContext* context;
>>>>>>> 736dc1c8

 protected:
  const uint32_t min_gpu_chunk;
  const uint32_t min_cpu_chunk;
  const uint32_t min_omp_chunk;
  const uint32_t window_size;
  const uint32_t max_pending_exceptions;
  const bool precise_exception_trace;
  const uint32_t field_reuse_frac;
  const uint32_t field_reuse_freq;
  const uint32_t max_lru_length;

 private:
  std::string mapper_name;
};

CoreMapper::CoreMapper(Legion::Mapping::MapperRuntime* rt,
                       Legion::Machine m,
                       const LibraryContext* c)
  : NullMapper(rt, m),
    context(c),
    machine(std::make_unique<Machine>(m)),
    min_gpu_chunk(extract_env("LEGATE_MIN_GPU_CHUNK", 1 << 20, 2)),
    min_cpu_chunk(extract_env("LEGATE_MIN_CPU_CHUNK", 1 << 14, 2)),
    min_omp_chunk(extract_env("LEGATE_MIN_OMP_CHUNK", 1 << 17, 2)),
    window_size(extract_env("LEGATE_WINDOW_SIZE", 1, 1)),
    max_pending_exceptions(
      extract_env("LEGATE_MAX_PENDING_EXCEPTIONS",
#ifdef DEBUG_LEGATE
                  // In debug mode, the default is always block on tasks that can throw exceptions
                  1,
#else
                  64,
#endif
                  1)),
    precise_exception_trace(static_cast<bool>(extract_env("LEGATE_PRECISE_EXCEPTION_TRACE", 0, 0))),
    field_reuse_frac(extract_env("LEGATE_FIELD_REUSE_FRAC", 256, 256)),
    field_reuse_freq(extract_env("LEGATE_FIELD_REUSE_FREQ", 32, 32)),
    max_lru_length(extract_env("LEGATE_MAX_LRU_LENGTH", 5, 1))
{
  std::stringstream ss;
  ss << context.get_library_name() << " on Node " << machine->local_node;
  mapper_name = ss.str();
}

CoreMapper::~CoreMapper(void) {}

const char* CoreMapper::get_mapper_name(void) const { return mapper_name.c_str(); }

Legion::Mapping::Mapper::MapperSyncModel CoreMapper::get_mapper_sync_model() const
{
  return SERIALIZED_REENTRANT_MAPPER_MODEL;
}

void CoreMapper::select_task_options(const Legion::Mapping::MapperContext ctx,
                                     const Legion::Task& task,
                                     TaskOptions& output)
{
<<<<<<< HEAD
  if (task.is_index_space || task.local_function) {
    Processor proc = Processor::NO_PROC;
    if (task.tag == LEGATE_CPU_VARIANT) {
      proc = machine->cpus().front();
    } else if (task.tag == LEGATE_OMP_VARIANT) {
      proc = machine->omps().front();
    } else {
      assert(task.tag == LEGATE_GPU_VARIANT);
      proc = machine->gpus().front();
    }
    output.initial_proc = proc;
    assert(output.initial_proc.exists());
    return;
  }

  mapping::Task legate_task(&task, context, runtime, ctx);
  assert(context.valid_task_id(task.task_id));
  TaskTarget target;
  switch (task.tag) {
    case LEGATE_GPU_VARIANT: {
      target = mapping::TaskTarget::GPU;
      break;
    }
    case LEGATE_OMP_VARIANT: {
      target = mapping::TaskTarget::OMP;
      break;
    }
    default: {
#ifdef DEBUG_LEGATE
      assert(LEGATE_CPU_VARIANT == task.tag);
#endif
      target = mapping::TaskTarget::CPU;
      break;
    }
=======
  assert(context->valid_task_id(task.task_id));
  if (task.tag == LEGATE_CPU_VARIANT) {
    assert(!local_cpus.empty());
    output.initial_proc = local_cpus.front();
  } else if (task.tag == LEGATE_OMP_VARIANT) {
    assert(!local_omps.empty());
    output.initial_proc = local_omps.front();
  } else {
    assert(task.tag == LEGATE_GPU_VARIANT);
    assert(!local_gpus.empty());
    output.initial_proc = local_gpus.front();
>>>>>>> 736dc1c8
  }

  auto local_range =
    machine->slice(target, legate_task.machine_desc(), true /*fallback_to_global*/);
#ifdef DEBUG_LEGATE
  assert(!local_range.empty());
#endif
  output.initial_proc = local_range.first();
#ifdef DEBUG_LEGATE
  assert(output.initial_proc.exists());
#endif
}

void CoreMapper::slice_task(const Legion::Mapping::MapperContext ctx,
                            const Legion::Task& task,
                            const SliceTaskInput& input,
                            SliceTaskOutput& output)
{
  assert(context->valid_task_id(task.task_id));
  output.slices.reserve(input.domain.get_volume());

  // Control-replicated because we've already been sharded
  Domain sharding_domain = task.index_domain;
  if (task.sharding_space.exists())
    sharding_domain = runtime->get_index_space_domain(ctx, task.sharding_space);

  mapping::Task legate_task(&task, context, runtime, ctx);
  auto local_range = machine->slice(legate_task.target(), legate_task.machine_desc());

  for (Domain::DomainPointIterator itr(input.domain); itr; itr++) {
    const Point<1> point       = itr.p;
    const uint32_t local_index = point[0];
    output.slices.push_back(TaskSlice(
      Domain(itr.p, itr.p), local_range[local_index], false /*recurse*/, false /*stealable*/));
  }
}

void CoreMapper::map_task(const Legion::Mapping::MapperContext ctx,
                          const Legion::Task& task,
                          const MapTaskInput& input,
                          MapTaskOutput& output)
{
  assert(context->valid_task_id(task.task_id));
  // Just put our target proc in the target processors for now
  output.target_procs.push_back(task.target_proc);
  output.chosen_variant = task.tag;
}

void CoreMapper::select_sharding_functor(const Legion::Mapping::MapperContext ctx,
                                         const Legion::Task& task,
                                         const SelectShardingFunctorInput& input,
                                         SelectShardingFunctorOutput& output)
{
<<<<<<< HEAD
  mapping::Mappable legate_mappable(&task);
  output.chosen_functor = static_cast<Legion::ShardingID>(legate_mappable.sharding_id());
=======
  assert(context->valid_task_id(task.task_id));
  assert(task.regions.empty());
  const int launch_dim = task.index_domain.get_dim();
  assert(launch_dim == 1);
  output.chosen_functor = context->get_sharding_id(LEGATE_CORE_TOPLEVEL_TASK_SHARD_ID);
>>>>>>> 736dc1c8
}

void CoreMapper::select_steal_targets(const Legion::Mapping::MapperContext ctx,
                                      const SelectStealingInput& input,
                                      SelectStealingOutput& output)
{
  // Do nothing
}

void CoreMapper::select_tasks_to_map(const Legion::Mapping::MapperContext ctx,
                                     const SelectMappingInput& input,
                                     SelectMappingOutput& output)
{
  output.map_tasks.insert(input.ready_tasks.begin(), input.ready_tasks.end());
}

void CoreMapper::configure_context(const Legion::Mapping::MapperContext ctx,
                                   const Legion::Task& task,
                                   ContextConfigOutput& output)
{
  // Use the defaults currently
}

template <typename T>
void pack_tunable(const T value, Legion::Mapping::Mapper::SelectTunableOutput& output)
{
  T* result    = static_cast<T*>(malloc(sizeof(value)));
  *result      = value;
  output.value = result;
  output.size  = sizeof(value);
}

void CoreMapper::map_future_map_reduction(const Legion::Mapping::MapperContext ctx,
                                          const FutureMapReductionInput& input,
                                          FutureMapReductionOutput& output)
{
  output.serdez_upper_bound = LEGATE_MAX_SIZE_SCALAR_RETURN;

  if (machine->has_gpus()) {
    // TODO: It's been reported that blindly mapping target instances of future map reductions
    // to framebuffers hurts performance. Until we find a better mapping policy, we guard
    // the current policy with a macro.
#ifdef LEGATE_MAP_FUTURE_MAP_REDUCTIONS_TO_GPU

    // If this was joining exceptions, we should put instances on a host-visible memory
    // because they need serdez
    if (input.tag == LEGATE_CORE_JOIN_EXCEPTION_TAG)
      output.destination_memories.push_back(machine->zerocopy_memory());
    else
      for (auto& pair : machine->frame_buffers())
        output.destination_memories.push_back(pair.second);
#else
    output.destination_memories.push_back(machine->zerocopy_memory());
#endif
  } else if (machine->has_socket_memory())
    for (auto& pair : machine->socket_memories())
      output.destination_memories.push_back(pair.second);
}

void CoreMapper::select_tunable_value(const Legion::Mapping::MapperContext ctx,
                                      const Legion::Task& task,
                                      const SelectTunableInput& input,
                                      SelectTunableOutput& output)
{
  switch (input.tunable_id) {
    case LEGATE_CORE_TUNABLE_TOTAL_CPUS: {
      pack_tunable<int32_t>(machine->total_cpu_count(), output);  // assume symmetry
      return;
    }
    case LEGATE_CORE_TUNABLE_TOTAL_GPUS: {
      pack_tunable<int32_t>(machine->total_gpu_count(), output);  // assume symmetry
      return;
    }
    case LEGATE_CORE_TUNABLE_TOTAL_OMPS: {
      pack_tunable<int32_t>(machine->total_omp_count(), output);  // assume symmetry
      return;
    }
    case LEGATE_CORE_TUNABLE_NUM_PIECES: {
      if (machine->has_gpus())       // If we have GPUs, use those
        pack_tunable<int32_t>(machine->total_gpu_count(), output);
      else if (machine->has_omps())  // Otherwise use OpenMP procs
        pack_tunable<int32_t>(machine->total_omp_count(), output);
      else                           // Otherwise use the CPUs
        pack_tunable<int32_t>(machine->total_cpu_count(), output);
      return;
    }
    case LEGATE_CORE_TUNABLE_NUM_NODES: {
      pack_tunable<int32_t>(machine->total_nodes, output);
      return;
    }
    case LEGATE_CORE_TUNABLE_MIN_SHARD_VOLUME: {
      // TODO: make these profile guided
      if (machine->has_gpus())
        // Make sure we can get at least 1M elements on each GPU
        pack_tunable<int64_t>(min_gpu_chunk, output);
      else if (machine->has_omps())
        // Make sure we get at least 128K elements on each OpenMP
        pack_tunable<int64_t>(min_omp_chunk, output);
      else
        // Make sure we can get at least 8KB elements on each CPU
        pack_tunable<int64_t>(min_cpu_chunk, output);
      return;
    }
    case LEGATE_CORE_TUNABLE_HAS_SOCKET_MEM: {
      pack_tunable<bool>(machine->has_socket_memory(), output);
      return;
    }
    case LEGATE_CORE_TUNABLE_WINDOW_SIZE: {
      pack_tunable<uint32_t>(window_size, output);
      return;
    }
    case LEGATE_CORE_TUNABLE_MAX_PENDING_EXCEPTIONS: {
      pack_tunable<uint32_t>(max_pending_exceptions, output);
      return;
    }
    case LEGATE_CORE_TUNABLE_PRECISE_EXCEPTION_TRACE: {
      pack_tunable<bool>(precise_exception_trace, output);
      return;
    }
    case LEGATE_CORE_TUNABLE_FIELD_REUSE_SIZE: {
      // Multiply this by the total number of nodes and then scale by the frac
      const uint64_t global_mem_size =
        machine->has_gpus() ? machine->total_frame_buffer_size()
                            : (machine->has_socket_memory() ? machine->total_socket_memory_size()
                                                            : machine->system_memory().capacity());
      const uint64_t field_reuse_size = global_mem_size / field_reuse_frac;
      pack_tunable<uint64_t>(field_reuse_size, output);
      return;
    }
    case LEGATE_CORE_TUNABLE_FIELD_REUSE_FREQUENCY: {
      pack_tunable<uint32_t>(field_reuse_freq, output);
      return;
    }
    case LEGATE_CORE_TUNABLE_MAX_LRU_LENGTH: {
      pack_tunable<uint32_t>(max_lru_length, output);
      return;
    }
    case LEGATE_CORE_TUNABLE_NCCL_NEEDS_BARRIER: {
#ifdef LEGATE_USE_CUDA
      pack_tunable<bool>(machine->has_gpus() && comm::nccl::needs_barrier(), output);
#else
      pack_tunable<bool>(false, output);
#endif
      return;
    }
  }
  // Illegal tunable variable
  LEGATE_ABORT;
}

}  // namespace mapping

void register_legate_core_mapper(Legion::Machine machine,
                                 Legion::Runtime* runtime,
                                 const LibraryContext* context)
{
  // Replace all the default mappers with our custom mapper for the Legate
  // top-level task and init task
<<<<<<< HEAD
  runtime->add_mapper(context.get_mapper_id(0),
                      new mapping::CoreMapper(runtime->get_mapper_runtime(), machine, context));
=======
  runtime->add_mapper(context->get_mapper_id(0),
                      new CoreMapper(runtime->get_mapper_runtime(), machine, context));
>>>>>>> 736dc1c8
}

}  // namespace legate<|MERGE_RESOLUTION|>--- conflicted
+++ resolved
@@ -97,15 +97,8 @@
                             SelectTunableOutput& output) override;
 
  public:
-<<<<<<< HEAD
-  LibraryContext context;
+  const LibraryContext* context;
   std::unique_ptr<Machine> machine;
-=======
-  const Legion::AddressSpace local_node;
-  const size_t total_nodes;
-  const char* const mapper_name;
-  const LibraryContext* context;
->>>>>>> 736dc1c8
 
  protected:
   const uint32_t min_gpu_chunk;
@@ -147,7 +140,7 @@
     max_lru_length(extract_env("LEGATE_MAX_LRU_LENGTH", 5, 1))
 {
   std::stringstream ss;
-  ss << context.get_library_name() << " on Node " << machine->local_node;
+  ss << context->get_library_name() << " on Node " << machine->local_node;
   mapper_name = ss.str();
 }
 
@@ -164,7 +157,6 @@
                                      const Legion::Task& task,
                                      TaskOptions& output)
 {
-<<<<<<< HEAD
   if (task.is_index_space || task.local_function) {
     Processor proc = Processor::NO_PROC;
     if (task.tag == LEGATE_CPU_VARIANT) {
@@ -181,7 +173,7 @@
   }
 
   mapping::Task legate_task(&task, context, runtime, ctx);
-  assert(context.valid_task_id(task.task_id));
+  assert(context->valid_task_id(task.task_id));
   TaskTarget target;
   switch (task.tag) {
     case LEGATE_GPU_VARIANT: {
@@ -199,19 +191,6 @@
       target = mapping::TaskTarget::CPU;
       break;
     }
-=======
-  assert(context->valid_task_id(task.task_id));
-  if (task.tag == LEGATE_CPU_VARIANT) {
-    assert(!local_cpus.empty());
-    output.initial_proc = local_cpus.front();
-  } else if (task.tag == LEGATE_OMP_VARIANT) {
-    assert(!local_omps.empty());
-    output.initial_proc = local_omps.front();
-  } else {
-    assert(task.tag == LEGATE_GPU_VARIANT);
-    assert(!local_gpus.empty());
-    output.initial_proc = local_gpus.front();
->>>>>>> 736dc1c8
   }
 
   auto local_range =
@@ -265,16 +244,8 @@
                                          const SelectShardingFunctorInput& input,
                                          SelectShardingFunctorOutput& output)
 {
-<<<<<<< HEAD
   mapping::Mappable legate_mappable(&task);
   output.chosen_functor = static_cast<Legion::ShardingID>(legate_mappable.sharding_id());
-=======
-  assert(context->valid_task_id(task.task_id));
-  assert(task.regions.empty());
-  const int launch_dim = task.index_domain.get_dim();
-  assert(launch_dim == 1);
-  output.chosen_functor = context->get_sharding_id(LEGATE_CORE_TOPLEVEL_TASK_SHARD_ID);
->>>>>>> 736dc1c8
 }
 
 void CoreMapper::select_steal_targets(const Legion::Mapping::MapperContext ctx,
@@ -433,13 +404,8 @@
 {
   // Replace all the default mappers with our custom mapper for the Legate
   // top-level task and init task
-<<<<<<< HEAD
-  runtime->add_mapper(context.get_mapper_id(0),
+  runtime->add_mapper(context->get_mapper_id(0),
                       new mapping::CoreMapper(runtime->get_mapper_runtime(), machine, context));
-=======
-  runtime->add_mapper(context->get_mapper_id(0),
-                      new CoreMapper(runtime->get_mapper_runtime(), machine, context));
->>>>>>> 736dc1c8
 }
 
 }  // namespace legate