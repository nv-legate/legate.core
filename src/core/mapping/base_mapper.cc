/* Copyright 2021-2022 NVIDIA Corporation
 *
 * Licensed under the Apache License, Version 2.0 (the "License");
 * you may not use this file except in compliance with the License.
 * You may obtain a copy of the License at
 *
 *     http://www.apache.org/licenses/LICENSE-2.0
 *
 * Unless required by applicable law or agreed to in writing, software
 * distributed under the License is distributed on an "AS IS" BASIS,
 * WITHOUT WARRANTIES OR CONDITIONS OF ANY KIND, either express or implied.
 * See the License for the specific language governing permissions and
 * limitations under the License.
 *
 */

#include <cstdlib>
#include <sstream>
#include <unordered_map>

#include "legion/legion_mapping.h"
#include "mappers/mapping_utilities.h"

#include "core/data/store.h"
#include "core/mapping/base_mapper.h"
#include "core/mapping/instance_manager.h"
#include "core/mapping/operation.h"
#include "core/runtime/projection.h"
#include "core/runtime/shard.h"
#include "core/utilities/linearize.h"
#include "legate_defines.h"

using LegionTask     = Legion::Task;
using LegionCopy     = Legion::Copy;
using LegionMappable = Legion::Mappable;

using namespace Legion;
using namespace Legion::Mapping;

namespace legate {
namespace mapping {

namespace {

const std::vector<StoreTarget>& default_store_targets(Processor::Kind kind)
{
  static const std::map<Processor::Kind, std::vector<StoreTarget>> defaults = {
    {Processor::Kind::TOC_PROC, {StoreTarget::FBMEM, StoreTarget::ZCMEM}},
    {Processor::Kind::OMP_PROC, {StoreTarget::SOCKETMEM, StoreTarget::SYSMEM}},
    {Processor::Kind::LOC_PROC, {StoreTarget::SYSMEM}},
  };

  auto finder = defaults.find(kind);
  if (defaults.end() == finder) LEGATE_ABORT;
  return finder->second;
}

std::string log_mappable(const LegionMappable& mappable, bool prefix_only = false)
{
  static const std::map<MappableType, std::string> prefixes = {
    {LEGION_TASK_MAPPABLE, "Task "},
    {LEGION_COPY_MAPPABLE, "Copy "},
    {LEGION_INLINE_MAPPABLE, "Inline mapping "},
    {LEGION_PARTITION_MAPPABLE, "Partition "},
  };
  auto finder = prefixes.find(mappable.get_mappable_type());
#ifdef DEBUG_LEGATE
  assert(finder != prefixes.end());
#endif
  if (prefix_only) return finder->second;

  std::stringstream ss;
  ss << finder->second << mappable.get_unique_id();
  return ss.str();
}

}  // namespace

BaseMapper::BaseMapper(Runtime* rt, Legion::Machine m, const LibraryContext& ctx)
  : Mapper(rt->get_mapper_runtime()),
    legion_runtime(rt),
    legion_machine(m),
    context(ctx),
    logger(create_logger_name().c_str()),
    local_instances(InstanceManager::get_instance_manager()),
<<<<<<< HEAD
    machine(std::make_unique<Machine>(m))
=======
    reduction_instances(ReductionInstanceManager::get_instance_manager())
>>>>>>> 340e1568
{
  std::stringstream ss;
  ss << context.get_library_name() << " on Node " << machine->local_node;
  mapper_name = ss.str();
}

BaseMapper::~BaseMapper(void)
{
  // Compute the size of all our remaining instances in each memory
  const char* show_usage = getenv("LEGATE_SHOW_USAGE");
  if (show_usage != nullptr) {
    auto mem_sizes             = local_instances->aggregate_instance_sizes();
    const char* memory_kinds[] = {
#define MEM_NAMES(name, desc) desc,
      REALM_MEMORY_KINDS(MEM_NAMES)
#undef MEM_NAMES
    };
    for (auto& pair : mem_sizes) {
      const auto& mem       = pair.first;
      const size_t capacity = mem.capacity();
      logger.print(
        "%s used %ld bytes of %s memory %llx with "
        "%ld total bytes (%.2g%%)",
        context.get_library_name().c_str(),
        pair.second,
        memory_kinds[mem.kind()],
        mem.id,
        capacity,
        100.0 * double(pair.second) / capacity);
    }
  }
}

std::string BaseMapper::create_logger_name() const
{
  std::stringstream ss;
  ss << context.get_library_name() << ".mapper";
  return ss.str();
}

const char* BaseMapper::get_mapper_name(void) const { return mapper_name.c_str(); }

Mapper::MapperSyncModel BaseMapper::get_mapper_sync_model(void) const
{
  return SERIALIZED_REENTRANT_MAPPER_MODEL;
}

void BaseMapper::select_task_options(const MapperContext ctx,
                                     const LegionTask& task,
                                     TaskOptions& output)
{
<<<<<<< HEAD
  Task legate_task(&task, context, runtime, ctx);
  auto& machine_desc = legate_task.machine_desc();
  auto all_targets   = machine_desc.valid_targets();
=======
#ifdef LEGATE_USE_COLLECTIVE
  for (uint32_t idx = 0; idx < task.regions.size(); ++idx) {
    auto& req = task.regions[idx];
    if (req.privilege & LEGION_WRITE_PRIV) continue;
    if ((req.handle_type == LEGION_SINGULAR_PROJECTION) ||
        (find_legate_projection_functor(req.projection)->is_collective())) {
      output.check_collective_regions.insert(idx);
    }
  }
#endif
>>>>>>> 340e1568

  std::vector<TaskTarget> options;
  for (auto& target : all_targets)
    if (has_variant(ctx, task, target)) options.push_back(target);
  if (options.empty()) {
    logger.error() << "Task " << task.get_task_name() << "[" << task.get_provenance_string()
                   << "] does not have a valid variant "
                   << "for this resource configuration: " << machine_desc;
    LEGATE_ABORT;
  }

  auto target = task_target(legate_task, options);
  machine->dispatch(target, [&](auto target, auto& procs) {
    Span<const Processor> avail_procs;
    uint32_t size;
    uint32_t offset;
    std::tie(avail_procs, size, offset) =
      machine_desc.slice(target, procs, machine->total_nodes, machine->local_node);
    output.initial_proc = *avail_procs.begin();
  });

  // We never want valid instances
  output.valid_instances = false;
}

void BaseMapper::premap_task(const MapperContext ctx,
                             const LegionTask& task,
                             const PremapTaskInput& input,
                             PremapTaskOutput& output)
{
  // NO-op since we know that all our futures should be mapped in the system memory
}

void BaseMapper::slice_auto_task(const MapperContext ctx,
                                 const LegionTask& task,
                                 const Span<const Processor>& avail_procs,
                                 uint32_t size,
                                 uint32_t offset,
                                 const SliceTaskInput& input,
                                 SliceTaskOutput& output)
{
  ProjectionID projection = 0;
  for (auto& req : task.regions)
    if (req.tag == LEGATE_CORE_KEY_STORE_TAG) {
      projection = req.projection;
      break;
    }
  auto key_functor = find_legate_projection_functor(projection);

  // For multi-node cases we should already have been sharded so we
  // should just have one or a few points here on this node, so iterate
  // them and round-robin them across the local processors here
  output.slices.reserve(input.domain.get_volume());

  // Get the domain for the sharding space also
  Domain sharding_domain = task.index_domain;
  if (task.sharding_space.exists())
    sharding_domain = runtime->get_index_space_domain(ctx, task.sharding_space);

  auto lo = key_functor->project_point(sharding_domain.lo(), sharding_domain);
  auto hi = key_functor->project_point(sharding_domain.hi(), sharding_domain);
  for (Domain::DomainPointIterator itr(input.domain); itr; itr++) {
    auto p   = key_functor->project_point(itr.p, sharding_domain);
    auto idx = linearize(lo, hi, p) % size;
    output.slices.push_back(TaskSlice(
      Domain(itr.p, itr.p), avail_procs[idx - offset], false /*recurse*/, false /*stealable*/));
  }
}

void BaseMapper::slice_task(const MapperContext ctx,
                            const LegionTask& task,
                            const SliceTaskInput& input,
                            SliceTaskOutput& output)
{
  Task legate_task(&task, context, runtime, ctx);

  auto& machine_desc = legate_task.machine_desc();
  Span<const Processor> avail_procs;
  uint32_t size;
  uint32_t offset;
  machine->dispatch(legate_task.target(), [&](auto target, auto& procs) {
    std::tie(avail_procs, size, offset) =
      machine_desc.slice(target, procs, machine->total_nodes, machine->local_node);
  });

  slice_auto_task(ctx, task, avail_procs, size, offset, input, output);
}

bool BaseMapper::has_variant(const MapperContext ctx, const LegionTask& task, TaskTarget target)
{
  return find_variant(ctx, task, to_kind(target)).has_value();
}

std::optional<VariantID> BaseMapper::find_variant(const MapperContext ctx,
                                                  const LegionTask& task,
                                                  Processor::Kind kind)
{
  const VariantCacheKey key(task.task_id, kind);
  auto finder = variants.find(key);
  if (finder != variants.end()) return finder->second;

  // Haven't seen it before so let's look it up to make sure it exists
  std::vector<VariantID> avail_variants;
  runtime->find_valid_variants(ctx, key.first, avail_variants, key.second);
  std::optional<VariantID> result;
  for (auto vid : avail_variants) {
#ifdef DEBUG_LEGATE
    assert(vid > 0);
#endif
    switch (vid) {
      case LEGATE_CPU_VARIANT:
      case LEGATE_OMP_VARIANT:
      case LEGATE_GPU_VARIANT: {
        result = vid;
        break;
      }
      default: LEGATE_ABORT;  // unhandled variant kind
    }
  }
  variants[key] = result;
  return result;
}

void BaseMapper::map_task(const MapperContext ctx,
                          const LegionTask& task,
                          const MapTaskInput& input,
                          MapTaskOutput& output)
{
#ifdef DEBUG_LEGATE
  logger.debug() << "Entering map_task for " << Utilities::to_string(runtime, ctx, task);
#endif

  // Should never be mapping the top-level task here
  assert(task.get_depth() > 0);

  // Let's populate easy outputs first
  auto variant = find_variant(ctx, task, task.target_proc.kind());
#ifdef DEBUG_LEGATE
  assert(variant.has_value());
#endif
  output.chosen_variant = *variant;
  // Just put our target proc in the target processors for now
  output.target_procs.push_back(task.target_proc);

  Task legate_task(&task, context, runtime, ctx);

  const auto& options = default_store_targets(task.target_proc.kind());

  auto mappings = store_mappings(legate_task, options);

  auto validate_colocation = [this](const auto& mapping) {
    if (mapping.stores.empty()) {
      logger.error("Store mapping must contain at least one store");
      LEGATE_ABORT;
    }
    if (mapping.stores.size() > 1 && mapping.policy.ordering.relative) {
      logger.error("Colocation with relative dimension ordering is illegal");
      LEGATE_ABORT;
    }
    auto& first_store = mapping.stores.front();
    for (auto it = mapping.stores.begin() + 1; it != mapping.stores.end(); ++it) {
      if (!it->can_colocate_with(first_store)) {
        logger.error("Mapper %s tried to colocate stores that cannot colocate", get_mapper_name());
        LEGATE_ABORT;
      }
    }
    assert(!(mapping.for_future() || mapping.for_unbound_store()) || mapping.stores.size() == 1);
  };

#ifdef DEBUG_LEGATE
  for (auto& mapping : mappings) validate_colocation(mapping);
#endif

  std::vector<StoreMapping> for_futures, for_unbound_stores, for_stores;
  std::set<uint32_t> mapped_futures;
  std::set<RegionField::Id> mapped_regions;

  for (auto& mapping : mappings) {
    if (mapping.for_future()) {
      mapped_futures.insert(mapping.store().future_index());
      for_futures.push_back(std::move(mapping));
    } else if (mapping.for_unbound_store()) {
      mapped_regions.insert(mapping.store().unique_region_field_id());
      for_unbound_stores.push_back(std::move(mapping));
    } else {
      for (auto& store : mapping.stores) mapped_regions.insert(store.unique_region_field_id());
      for_stores.push_back(std::move(mapping));
    }
  }

  auto check_consistency = [this](const auto& mappings) {
    std::map<RegionField::Id, InstanceMappingPolicy> policies;
    for (const auto& mapping : mappings)
      for (auto& store : mapping.stores) {
        auto key    = store.unique_region_field_id();
        auto finder = policies.find(key);
        if (policies.end() == finder)
          policies[key] = mapping.policy;
        else if (mapping.policy != finder->second) {
          logger.error("Mapper %s returned inconsistent store mappings", get_mapper_name());
          LEGATE_ABORT;
        }
      }
  };
#ifdef DEBUG_LEGATE
  check_consistency(for_stores);
#endif

  // Generate default mappings for stores that are not yet mapped by the client mapper
  auto default_option            = options.front();
  auto generate_default_mappings = [&](auto& stores, bool exact) {
    for (auto& store : stores) {
      auto mapping = StoreMapping::default_mapping(store, default_option, exact);
      if (store.is_future()) {
        auto fut_idx = store.future_index();
        if (mapped_futures.find(fut_idx) != mapped_futures.end()) continue;
        mapped_futures.insert(fut_idx);
        for_futures.push_back(std::move(mapping));
      } else {
        auto key = store.unique_region_field_id();
        if (mapped_regions.find(key) != mapped_regions.end()) continue;
        mapped_regions.insert(key);
        if (store.unbound())
          for_unbound_stores.push_back(std::move(mapping));
        else
          for_stores.push_back(std::move(mapping));
      }
    }
  };
  generate_default_mappings(legate_task.inputs(), false);
  generate_default_mappings(legate_task.outputs(), false);
  generate_default_mappings(legate_task.reductions(), false);

  // Map future-backed stores
  auto map_futures = [&](auto& mappings) {
    for (auto& mapping : mappings) {
      StoreTarget target = mapping.policy.target;
#ifdef LEGATE_NO_FUTURES_ON_FB
      if (target == StoreTarget::FBMEM) target = StoreTarget::ZCMEM;
#endif
      output.future_locations.push_back(machine->get_memory(task.target_proc, target));
    }
  };
  map_futures(for_futures);

  // Map unbound stores
  auto map_unbound_stores = [&](auto& mappings) {
    for (auto& mapping : mappings) {
      auto req_idx                   = mapping.requirement_index();
      output.output_targets[req_idx] = machine->get_memory(task.target_proc, mapping.policy.target);
      auto ndim                      = mapping.store().dim();
      // FIXME: Unbound stores can have more than one dimension later
      std::vector<DimensionKind> dimension_ordering;
      for (int32_t dim = ndim - 1; dim >= 0; --dim)
        dimension_ordering.push_back(
          static_cast<DimensionKind>(static_cast<int32_t>(DimensionKind::LEGION_DIM_X) + dim));
      dimension_ordering.push_back(DimensionKind::LEGION_DIM_F);
      output.output_constraints[req_idx].ordering_constraint =
        OrderingConstraint(dimension_ordering, false);
    }
  };
  map_unbound_stores(for_unbound_stores);

  output.chosen_instances.resize(task.regions.size());
  std::map<const RegionRequirement*, std::vector<PhysicalInstance>*> output_map;
  for (uint32_t idx = 0; idx < task.regions.size(); ++idx)
    output_map[&task.regions[idx]] = &output.chosen_instances[idx];

  map_legate_stores(ctx, task, for_stores, task.target_proc, output_map);
}

void BaseMapper::map_replicate_task(const MapperContext ctx,
                                    const LegionTask& task,
                                    const MapTaskInput& input,
                                    const MapTaskOutput& def_output,
                                    MapReplicateTaskOutput& output)
{
  LEGATE_ABORT;
}

void BaseMapper::map_legate_stores(const MapperContext ctx,
                                   const LegionMappable& mappable,
                                   std::vector<StoreMapping>& mappings,
                                   Processor target_proc,
                                   OutputMap& output_map)
{
  auto try_mapping = [&](bool can_fail) {
    const PhysicalInstance NO_INST{};
    std::vector<PhysicalInstance> instances;
    for (auto& mapping : mappings) {
      PhysicalInstance result = NO_INST;
      auto reqs               = mapping.requirements();
      while (map_legate_store(ctx, mappable, mapping, reqs, target_proc, result, can_fail)) {
        if (NO_INST == result) {
#ifdef DEBUG_LEGATE
          assert(can_fail);
#endif
          for (auto& instance : instances) runtime->release_instance(ctx, instance);
          return false;
        }
#ifdef DEBUG_LEGATE
        std::stringstream reqs_ss;
        for (auto req_idx : mapping.requirement_indices()) reqs_ss << " " << req_idx;
#endif
        if (runtime->acquire_instance(ctx, result)) {
#ifdef DEBUG_LEGATE
          logger.debug() << log_mappable(mappable) << ": acquired instance " << result
                         << " for reqs:" << reqs_ss.str();
#endif
          break;
        }
#ifdef DEBUG_LEGATE
        logger.debug() << log_mappable(mappable) << ": failed to acquire instance " << result
                       << " for reqs:" << reqs_ss.str();
#endif
        AutoLock lock(ctx, local_instances->manager_lock());
        local_instances->erase(result);
        result = NO_INST;
      }
      instances.push_back(result);
    }

    // If we're here, all stores are mapped and instances are all acquired
    for (uint32_t idx = 0; idx < mappings.size(); ++idx) {
      auto& mapping  = mappings[idx];
      auto& instance = instances[idx];
      for (auto& req : mapping.requirements()) output_map[req]->push_back(instance);
    }
    return true;
  };

  // We can retry the mapping with tightened policies only if at least one of the policies
  // is lenient
  bool can_fail = false;
  for (auto& mapping : mappings) can_fail = can_fail || !mapping.policy.exact;

  if (!try_mapping(can_fail)) {
#ifdef DEBUG_LEGATE
    logger.debug() << log_mappable(mappable) << " failed to map all stores, retrying with "
                   << "tighter policies";
#endif
    // If instance creation failed we try mapping all stores again, but request tight instances for
    // write requirements. The hope is that these write requirements cover the entire region (i.e.
    // they use a complete partition), so the new tight instances will invalidate any pre-existing
    // "bloated" instances for the same region, freeing up enough memory so that mapping can succeed
    tighten_write_policies(mappable, mappings);
    try_mapping(false);
  }
}

void BaseMapper::tighten_write_policies(const LegionMappable& mappable,
                                        std::vector<StoreMapping>& mappings)
{
  for (auto& mapping : mappings) {
    // If the policy is exact, there's nothing we can tighten
    if (mapping.policy.exact) continue;

    PrivilegeMode priv = LEGION_NO_ACCESS;
    for (auto* req : mapping.requirements()) priv |= req->privilege;
    // We tighten only write requirements
    if (!(priv & LEGION_WRITE_PRIV)) continue;

#ifdef DEBUG_LEGATE
    std::stringstream reqs_ss;
    for (auto req_idx : mapping.requirement_indices()) reqs_ss << " " << req_idx;
    logger.debug() << log_mappable(mappable)
                   << ": tightened mapping policy for reqs:" << reqs_ss.str();
#endif
    mapping.policy.exact = true;
  }
}

bool BaseMapper::map_legate_store(const MapperContext ctx,
                                  const LegionMappable& mappable,
                                  const StoreMapping& mapping,
                                  const std::set<const RegionRequirement*>& reqs,
                                  Processor target_proc,
                                  PhysicalInstance& result,
                                  bool can_fail)
{
  if (reqs.empty()) return false;

  const auto& policy = mapping.policy;
  std::vector<LogicalRegion> regions;
  for (auto* req : reqs) regions.push_back(req->region);
  auto target_memory = machine->get_memory(target_proc, policy.target);

  ReductionOpID redop = 0;
  bool first          = true;
  for (auto* req : reqs) {
    if (first)
      redop = req->redop;
    else {
      if (redop != req->redop) {
        logger.error(
          "Colocated stores should be either non-reduction arguments "
          "or reductions with the same reduction operator.");
        LEGATE_ABORT;
      }
    }
  }

  // Generate layout constraints from the store mapping
  LayoutConstraintSet layout_constraints;
  mapping.populate_layout_constraints(layout_constraints);
  auto& fields = layout_constraints.field_constraint.field_set;

  // If we're making a reduction instance:
  if (redop != 0) {
    // We need to hold the instance manager lock as we're about to try
    // to find an instance
    AutoLock reduction_lock(ctx, reduction_instances->manager_lock());

    // This whole process has to appear atomic
    runtime->disable_reentrant(ctx);

    // reuse reductions only for GPU tasks:
    if (target_proc.kind() == Processor::TOC_PROC) {
      // See if we already have it in our local instances
      if (fields.size() == 1 && regions.size() == 1 &&
          reduction_instances->find_instance(
            redop, regions.front(), fields.front(), target_memory, result, policy)) {
#ifdef DEBUG_LEGATE
        logger.debug() << "Operation " << mappable.get_unique_id()
                       << ": reused cached reduction instance " << result << " for "
                       << regions.front();
#endif
        runtime->enable_reentrant(ctx);
        // Needs acquire to keep the runtime happy
        return true;
      }
    }

    // if we didn't find it, create one
    layout_constraints.add_constraint(SpecializedConstraint(REDUCTION_FOLD_SPECIALIZE, redop));
    size_t footprint = 0;
    if (runtime->create_physical_instance(ctx,
                                          target_memory,
                                          layout_constraints,
                                          regions,
                                          result,
                                          true /*acquire*/,
                                          LEGION_GC_DEFAULT_PRIORITY,
                                          false /*tight bounds*/,
                                          &footprint)) {
#ifdef DEBUG_LEGATE
      Realm::LoggerMessage msg = logger.debug();
      msg << "Operation " << mappable.get_unique_id() << ": created reduction instance " << result
          << " for";
      for (LogicalRegion r : regions) msg << " " << r;
      msg << " (size: " << footprint << " bytes, memory: " << target_memory << ")";
#endif
      if (target_proc.kind() == Processor::TOC_PROC) {
        // store reduction instance
        if (fields.size() == 1 && regions.size() == 1) {
          auto fid = fields.front();
          reduction_instances->record_instance(redop, regions.front(), fid, result, policy);
        }
      }
      runtime->enable_reentrant(ctx);
      // We already did the acquire
      return false;
    }
    if (!can_fail)
      report_failed_mapping(mappable, mapping.requirement_index(), target_memory, redop);
    return true;
  }

  AutoLock lock(ctx, local_instances->manager_lock());
  runtime->disable_reentrant(ctx);
  // See if we already have it in our local instances
  if (fields.size() == 1 && regions.size() == 1 &&
      local_instances->find_instance(
        regions.front(), fields.front(), target_memory, result, policy)) {
#ifdef DEBUG_LEGATE
    logger.debug() << "Operation " << mappable.get_unique_id() << ": reused cached instance "
                   << result << " for " << regions.front();
#endif
    runtime->enable_reentrant(ctx);
    // Needs acquire to keep the runtime happy
    return true;
  }

  std::shared_ptr<RegionGroup> group{nullptr};

  // Haven't made this instance before, so make it now
  if (fields.size() == 1 && regions.size() == 1) {
    // When the client mapper didn't request colocation and also didn't want the instance
    // to be exact, we can do an interesting optimization here to try to reduce unnecessary
    // inter-memory copies. For logical regions that are overlapping we try
    // to accumulate as many as possible into one physical instance and use
    // that instance for all the tasks for the different regions.
    // First we have to see if there is anything we overlap with
    auto fid            = fields.front();
    const IndexSpace is = regions.front().get_index_space();
    const Domain domain = runtime->get_index_space_domain(ctx, is);
    group =
      local_instances->find_region_group(regions.front(), domain, fid, target_memory, policy.exact);
    regions = group->get_regions();
  }

  bool created     = false;
  bool success     = false;
  size_t footprint = 0;

  switch (policy.allocation) {
    case AllocPolicy::MAY_ALLOC: {
      success = runtime->find_or_create_physical_instance(ctx,
                                                          target_memory,
                                                          layout_constraints,
                                                          regions,
                                                          result,
                                                          created,
                                                          true /*acquire*/,
                                                          LEGION_GC_DEFAULT_PRIORITY,
                                                          policy.exact /*tight bounds*/,
                                                          &footprint);
      break;
    }
    case AllocPolicy::MUST_ALLOC: {
      success = runtime->create_physical_instance(ctx,
                                                  target_memory,
                                                  layout_constraints,
                                                  regions,
                                                  result,
                                                  true /*acquire*/,
                                                  LEGION_GC_DEFAULT_PRIORITY,
                                                  policy.exact /*tight bounds*/,
                                                  &footprint);
      break;
    }
    default: LEGATE_ABORT;  // should never get here
  }

  if (success) {
    // We succeeded in making the instance where we want it
    assert(result.exists());
#ifdef DEBUG_LEGATE
    if (created) {
      logger.debug() << "Operation " << mappable.get_unique_id() << ": created instance " << result
                     << " for " << *group << " (size: " << footprint
                     << " bytes, memory: " << target_memory << ")";
    } else {
      logger.debug() << "Operation " << mappable.get_unique_id() << ": found instance " << result
                     << " for " << *group;
    }
#endif
    // Only save the result for future use if it is not an external instance
    if (!result.is_external_instance() && group != nullptr) {
      assert(fields.size() == 1);
      auto fid = fields.front();
      local_instances->record_instance(group, fid, result, policy);
    }
    runtime->enable_reentrant(ctx);
    // We made it so no need for an acquire
    return false;
  }
  // Done with the atomic part
  runtime->enable_reentrant(ctx);

  // If we make it here then we failed entirely
  if (!can_fail) {
    auto req_indices = mapping.requirement_indices();
    for (auto req_idx : req_indices) report_failed_mapping(mappable, req_idx, target_memory, redop);
  }
  return true;
}

void BaseMapper::report_failed_mapping(const LegionMappable& mappable,
                                       uint32_t index,
                                       Memory target_memory,
                                       ReductionOpID redop)
{
  static const char* memory_kinds[] = {
#define MEM_NAMES(name, desc) desc,
    REALM_MEMORY_KINDS(MEM_NAMES)
#undef MEM_NAMES
  };

  std::string opname = "";
  if (mappable.get_mappable_type() == LegionMappable::TASK_MAPPABLE) {
    const auto task = mappable.as_task();
    opname          = task->get_task_name();
  }

  std::string provenance = mappable.get_provenance_string();
  if (provenance.empty()) provenance = "unknown provenance";

  std::stringstream req_ss;
  if (redop > 0)
    req_ss << "reduction (" << redop << ") requirement " << index;
  else
    req_ss << "region requirement " << index;

  logger.error("Mapper %s failed to map %s of %s%s[%s] (UID %lld) into %s memory " IDFMT,
               get_mapper_name(),
               req_ss.str().c_str(),
               log_mappable(mappable, true /*prefix_only*/).c_str(),
               opname.c_str(),
               provenance.c_str(),
               mappable.get_unique_id(),
               memory_kinds[target_memory.kind()],
               target_memory.id);
  LEGATE_ABORT;
}

void BaseMapper::select_task_variant(const MapperContext ctx,
                                     const LegionTask& task,
                                     const SelectVariantInput& input,
                                     SelectVariantOutput& output)
{
  auto variant = find_variant(ctx, task, input.processor.kind());
#ifdef DEBUG_LEGATE
  assert(variant.has_value());
#endif
  output.chosen_variant = *variant;
}

void BaseMapper::postmap_task(const MapperContext ctx,
                              const LegionTask& task,
                              const PostMapInput& input,
                              PostMapOutput& output)
{
  // We should currently never get this call in Legate
  LEGATE_ABORT;
}

void BaseMapper::select_task_sources(const MapperContext ctx,
                                     const LegionTask& task,
                                     const SelectTaskSrcInput& input,
                                     SelectTaskSrcOutput& output)
{
  legate_select_sources(ctx, input.target, input.source_instances, output.chosen_ranking);
}

void BaseMapper::legate_select_sources(const MapperContext ctx,
                                       const PhysicalInstance& target,
                                       const std::vector<PhysicalInstance>& sources,
                                       std::deque<PhysicalInstance>& ranking)
{
  std::map<Memory, uint32_t /*bandwidth*/> source_memories;
  // For right now we'll rank instances by the bandwidth of the memory
  // they are in to the destination, we'll only rank sources from the
  // local node if there are any
  bool all_local = false;
  // TODO: consider layouts when ranking source to help out the DMA system
  Memory destination_memory = target.get_location();
  std::vector<MemoryMemoryAffinity> affinity(1);
  // fill in a vector of the sources with their bandwidths and sort them
  std::vector<std::pair<PhysicalInstance, uint32_t /*bandwidth*/>> band_ranking;
  for (uint32_t idx = 0; idx < sources.size(); idx++) {
    const PhysicalInstance& instance = sources[idx];
    Memory location                  = instance.get_location();
    if (location.address_space() == machine->local_node) {
      if (!all_local) {
        source_memories.clear();
        band_ranking.clear();
        all_local = true;
      }
    } else if (all_local)  // Skip any remote instances once we're local
      continue;
    auto finder = source_memories.find(location);
    if (finder == source_memories.end()) {
      affinity.clear();
      legion_machine.get_mem_mem_affinity(
        affinity, location, destination_memory, false /*not just local affinities*/);
      uint32_t memory_bandwidth = 0;
      if (!affinity.empty()) {
        assert(affinity.size() == 1);
        memory_bandwidth = affinity[0].bandwidth;
      }
      source_memories[location] = memory_bandwidth;
      band_ranking.push_back(std::pair<PhysicalInstance, uint32_t>(instance, memory_bandwidth));
    } else
      band_ranking.push_back(std::pair<PhysicalInstance, uint32_t>(instance, finder->second));
  }
  // If there aren't any sources (for example if there are some collective views
  // to choose from, not yet in this branch), just return nothing and let the
  // runtime pick something for us.
  if (band_ranking.empty()) { return; }
  // Easy case of only one instance
  if (band_ranking.size() == 1) {
    ranking.push_back(band_ranking.begin()->first);
    return;
  }
  // Sort them by bandwidth
  std::sort(band_ranking.begin(), band_ranking.end(), physical_sort_func);
  // Iterate from largest bandwidth to smallest
  for (auto it = band_ranking.rbegin(); it != band_ranking.rend(); ++it)
    ranking.push_back(it->first);
}

void BaseMapper::speculate(const MapperContext ctx,
                           const LegionTask& task,
                           SpeculativeOutput& output)
{
  output.speculate = false;
}

void BaseMapper::report_profiling(const MapperContext ctx,
                                  const LegionTask& task,
                                  const TaskProfilingInfo& input)
{
  // Shouldn't get any profiling feedback currently
  LEGATE_ABORT;
}

ShardingID BaseMapper::find_mappable_sharding_functor_id(const Legion::Mappable& mappable)
{
  Mappable legate_mappable(&mappable);
  return static_cast<ShardingID>(legate_mappable.sharding_id());
}

void BaseMapper::select_sharding_functor(const MapperContext ctx,
                                         const LegionTask& task,
                                         const SelectShardingFunctorInput& input,
                                         SelectShardingFunctorOutput& output)
{
  output.chosen_functor = find_mappable_sharding_functor_id(task);
}

void BaseMapper::map_inline(const MapperContext ctx,
                            const InlineMapping& inline_op,
                            const MapInlineInput& input,
                            MapInlineOutput& output)
{
  Processor target_proc{Processor::NO_PROC};
  if (machine->has_omps())
    target_proc = machine->omps().front();
  else
    target_proc = machine->cpus().front();

  auto store_target = default_store_targets(target_proc.kind()).front();

#ifdef DEBUG_LEGATE
  assert(inline_op.requirement.instance_fields.size() == 1);
#endif

  Store store(legion_runtime->get_mapper_runtime(), ctx, &inline_op.requirement);
  std::vector<StoreMapping> mappings;
  mappings.push_back(StoreMapping::default_mapping(store, store_target, false));

  std::map<const RegionRequirement*, std::vector<PhysicalInstance>*> output_map;
  for (auto* req : mappings.front().requirements()) output_map[req] = &output.chosen_instances;

  map_legate_stores(ctx, inline_op, mappings, target_proc, output_map);
}

void BaseMapper::select_inline_sources(const MapperContext ctx,
                                       const InlineMapping& inline_op,
                                       const SelectInlineSrcInput& input,
                                       SelectInlineSrcOutput& output)
{
  legate_select_sources(ctx, input.target, input.source_instances, output.chosen_ranking);
}

void BaseMapper::report_profiling(const MapperContext ctx,
                                  const InlineMapping& inline_op,
                                  const InlineProfilingInfo& input)
{
  // No profiling yet for inline mappings
  LEGATE_ABORT;
}

void BaseMapper::map_copy(const MapperContext ctx,
                          const LegionCopy& copy,
                          const MapCopyInput& input,
                          MapCopyOutput& output)
{
  Copy legate_copy(&copy, runtime, ctx);
  auto& machine_desc = legate_copy.machine_desc();
  // If we're mapping an indirect copy and have data resident in GPU memory,
  // map everything to CPU memory, as indirect copies on GPUs are currently
  // extremely slow.
  auto indirect =
    !copy.src_indirect_requirements.empty() || !copy.dst_indirect_requirements.empty();
  auto valid_targets =
    indirect ? machine_desc.valid_targets({TaskTarget::GPU}) : machine_desc.valid_targets();
  // However, if the resource scope doesn't have any CPU or OMP as a fallback for
  // indirect copies, we have no choice but using GPUs
  if (valid_targets.empty()) {
#ifdef DEBUG_LEGATE
    assert(indirect);
#endif
    valid_targets = machine_desc.valid_targets();
  }
  auto copy_target = valid_targets.front();

  Span<const Processor> avail_procs;
  uint32_t size;
  uint32_t offset;
  machine->dispatch(copy_target, [&](auto target, auto& procs) {
    std::tie(avail_procs, size, offset) =
      machine_desc.slice(target, procs, machine->total_nodes, machine->local_node);
  });

#ifdef DEBUG_LEGATE
  assert(avail_procs.size() > 0);
#endif

  auto target_proc = avail_procs[0];
  if (copy.is_index_space) {
    Domain sharding_domain = copy.index_domain;
    if (copy.sharding_space.exists())
      sharding_domain = runtime->get_index_space_domain(ctx, copy.sharding_space);

    // FIXME: We might later have non-identity projections for copy requirements,
    // in which case we should find the key store and use its projection functor
    // for the linearization
    auto* key_functor = find_legate_projection_functor(0);
    auto lo           = key_functor->project_point(sharding_domain.lo(), sharding_domain);
    auto hi           = key_functor->project_point(sharding_domain.hi(), sharding_domain);
    auto p            = key_functor->project_point(copy.index_point, sharding_domain);
    auto idx          = linearize(lo, hi, p);
    target_proc       = avail_procs[(idx % size) - offset];
  }

  auto store_target = default_store_targets(target_proc.kind()).front();

  std::map<const RegionRequirement*, std::vector<PhysicalInstance>*> output_map;
  auto add_to_output_map = [&output_map](auto& reqs, auto& instances) {
    instances.resize(reqs.size());
    for (uint32_t idx = 0; idx < reqs.size(); ++idx) output_map[&reqs[idx]] = &instances[idx];
  };
  add_to_output_map(copy.src_requirements, output.src_instances);
  add_to_output_map(copy.dst_requirements, output.dst_instances);

#ifdef DEBUG_LEGATE
  assert(copy.src_indirect_requirements.size() <= 1);
  assert(copy.dst_indirect_requirements.size() <= 1);
#endif
  if (!copy.src_indirect_requirements.empty()) {
    // This is to make the push_back call later add the isntance to the right place
    output.src_indirect_instances.clear();
    output_map[&copy.src_indirect_requirements.front()] = &output.src_indirect_instances;
  }
  if (!copy.dst_indirect_requirements.empty()) {
    // This is to make the push_back call later add the isntance to the right place
    output.dst_indirect_instances.clear();
    output_map[&copy.dst_indirect_requirements.front()] = &output.dst_indirect_instances;
  }

  std::vector<StoreMapping> mappings;

  for (auto& store : legate_copy.inputs())
    mappings.push_back(StoreMapping::default_mapping(store, store_target, false));
  for (auto& store : legate_copy.outputs())
    mappings.push_back(StoreMapping::default_mapping(store, store_target, false));
  for (auto& store : legate_copy.input_indirections())
    mappings.push_back(StoreMapping::default_mapping(store, store_target, false));
  for (auto& store : legate_copy.output_indirections())
    mappings.push_back(StoreMapping::default_mapping(store, store_target, false));

  map_legate_stores(ctx, copy, mappings, target_proc, output_map);
}

void BaseMapper::select_copy_sources(const MapperContext ctx,
                                     const LegionCopy& copy,
                                     const SelectCopySrcInput& input,
                                     SelectCopySrcOutput& output)
{
  legate_select_sources(ctx, input.target, input.source_instances, output.chosen_ranking);
}

void BaseMapper::speculate(const MapperContext ctx,
                           const LegionCopy& copy,
                           SpeculativeOutput& output)
{
  output.speculate = false;
}

void BaseMapper::report_profiling(const MapperContext ctx,
                                  const LegionCopy& copy,
                                  const CopyProfilingInfo& input)
{
  // No profiling for copies yet
  LEGATE_ABORT;
}

void BaseMapper::select_sharding_functor(const MapperContext ctx,
                                         const LegionCopy& copy,
                                         const SelectShardingFunctorInput& input,
                                         SelectShardingFunctorOutput& output)
{
  // TODO: Copies can have key stores in the future
  output.chosen_functor = find_mappable_sharding_functor_id(copy);
}

void BaseMapper::select_close_sources(const MapperContext ctx,
                                      const Close& close,
                                      const SelectCloseSrcInput& input,
                                      SelectCloseSrcOutput& output)
{
  legate_select_sources(ctx, input.target, input.source_instances, output.chosen_ranking);
}

void BaseMapper::report_profiling(const MapperContext ctx,
                                  const Close& close,
                                  const CloseProfilingInfo& input)
{
  // No profiling yet for legate
  LEGATE_ABORT;
}

void BaseMapper::select_sharding_functor(const MapperContext ctx,
                                         const Close& close,
                                         const SelectShardingFunctorInput& input,
                                         SelectShardingFunctorOutput& output)
{
  LEGATE_ABORT;
}

void BaseMapper::map_acquire(const MapperContext ctx,
                             const Acquire& acquire,
                             const MapAcquireInput& input,
                             MapAcquireOutput& output)
{
  // Nothing to do
}

void BaseMapper::speculate(const MapperContext ctx,
                           const Acquire& acquire,
                           SpeculativeOutput& output)
{
  output.speculate = false;
}

void BaseMapper::report_profiling(const MapperContext ctx,
                                  const Acquire& acquire,
                                  const AcquireProfilingInfo& input)
{
  // No profiling for legate yet
  LEGATE_ABORT;
}

void BaseMapper::select_sharding_functor(const MapperContext ctx,
                                         const Acquire& acquire,
                                         const SelectShardingFunctorInput& input,
                                         SelectShardingFunctorOutput& output)
{
  LEGATE_ABORT;
}

void BaseMapper::map_release(const MapperContext ctx,
                             const Release& release,
                             const MapReleaseInput& input,
                             MapReleaseOutput& output)
{
  // Nothing to do
}

void BaseMapper::select_release_sources(const MapperContext ctx,
                                        const Release& release,
                                        const SelectReleaseSrcInput& input,
                                        SelectReleaseSrcOutput& output)
{
  legate_select_sources(ctx, input.target, input.source_instances, output.chosen_ranking);
}

void BaseMapper::speculate(const MapperContext ctx,
                           const Release& release,
                           SpeculativeOutput& output)
{
  output.speculate = false;
}

void BaseMapper::report_profiling(const MapperContext ctx,
                                  const Release& release,
                                  const ReleaseProfilingInfo& input)
{
  // No profiling for legate yet
  LEGATE_ABORT;
}

void BaseMapper::select_sharding_functor(const MapperContext ctx,
                                         const Release& release,
                                         const SelectShardingFunctorInput& input,
                                         SelectShardingFunctorOutput& output)
{
  LEGATE_ABORT;
}

void BaseMapper::select_partition_projection(const MapperContext ctx,
                                             const Partition& partition,
                                             const SelectPartitionProjectionInput& input,
                                             SelectPartitionProjectionOutput& output)
{
  // If we have an open complete partition then use it
  if (!input.open_complete_partitions.empty())
    output.chosen_partition = input.open_complete_partitions[0];
  else
    output.chosen_partition = LogicalPartition::NO_PART;
}

void BaseMapper::map_partition(const MapperContext ctx,
                               const Partition& partition,
                               const MapPartitionInput& input,
                               MapPartitionOutput& output)
{
  Processor target_proc{Processor::NO_PROC};
  if (machine->has_omps())
    target_proc = machine->omps().front();
  else
    target_proc = machine->cpus().front();

  auto store_target = default_store_targets(target_proc.kind()).front();

#ifdef DEBUG_LEGATE
  assert(partition.requirement.instance_fields.size() == 1);
#endif

  Store store(legion_runtime->get_mapper_runtime(), ctx, &partition.requirement);
  std::vector<StoreMapping> mappings;
  mappings.push_back(StoreMapping::default_mapping(store, store_target, false));

  std::map<const RegionRequirement*, std::vector<PhysicalInstance>*> output_map;
  for (auto* req : mappings.front().requirements()) output_map[req] = &output.chosen_instances;

  map_legate_stores(ctx, partition, mappings, target_proc, output_map);
}

void BaseMapper::select_partition_sources(const MapperContext ctx,
                                          const Partition& partition,
                                          const SelectPartitionSrcInput& input,
                                          SelectPartitionSrcOutput& output)
{
  legate_select_sources(ctx, input.target, input.source_instances, output.chosen_ranking);
}

void BaseMapper::report_profiling(const MapperContext ctx,
                                  const Partition& partition,
                                  const PartitionProfilingInfo& input)
{
  // No profiling yet
  LEGATE_ABORT;
}

void BaseMapper::select_sharding_functor(const MapperContext ctx,
                                         const Partition& partition,
                                         const SelectShardingFunctorInput& input,
                                         SelectShardingFunctorOutput& output)
{
  output.chosen_functor = find_mappable_sharding_functor_id(partition);
}

void BaseMapper::select_sharding_functor(const MapperContext ctx,
                                         const Fill& fill,
                                         const SelectShardingFunctorInput& input,
                                         SelectShardingFunctorOutput& output)
{
  output.chosen_functor = find_mappable_sharding_functor_id(fill);
}

void BaseMapper::configure_context(const MapperContext ctx,
                                   const LegionTask& task,
                                   ContextConfigOutput& output)
{
  // Use the defaults currently
}

void BaseMapper::select_tunable_value(const MapperContext ctx,
                                      const LegionTask& task,
                                      const SelectTunableInput& input,
                                      SelectTunableOutput& output)
{
  auto value   = tunable_value(input.tunable_id);
  output.size  = value.size();
  output.value = malloc(output.size);
  memcpy(output.value, value.ptr(), output.size);
}

void BaseMapper::select_sharding_functor(const MapperContext ctx,
                                         const MustEpoch& epoch,
                                         const SelectShardingFunctorInput& input,
                                         MustEpochShardingFunctorOutput& output)
{
  // No must epoch launches in legate
  LEGATE_ABORT;
}

void BaseMapper::memoize_operation(const MapperContext ctx,
                                   const LegionMappable& mappable,
                                   const MemoizeInput& input,
                                   MemoizeOutput& output)
{
  LEGATE_ABORT;
}

void BaseMapper::map_must_epoch(const MapperContext ctx,
                                const MapMustEpochInput& input,
                                MapMustEpochOutput& output)
{
  // No must epoch launches in legate
  LEGATE_ABORT;
}

void BaseMapper::map_dataflow_graph(const MapperContext ctx,
                                    const MapDataflowGraphInput& input,
                                    MapDataflowGraphOutput& output)
{
  // Not supported yet
  LEGATE_ABORT;
}

void BaseMapper::select_tasks_to_map(const MapperContext ctx,
                                     const SelectMappingInput& input,
                                     SelectMappingOutput& output)
{
  // Just map all the ready tasks
  for (auto task : input.ready_tasks) output.map_tasks.insert(task);
}

void BaseMapper::select_steal_targets(const MapperContext ctx,
                                      const SelectStealingInput& input,
                                      SelectStealingOutput& output)
{
  // Nothing to do, no stealing in the leagte mapper currently
}

void BaseMapper::permit_steal_request(const MapperContext ctx,
                                      const StealRequestInput& input,
                                      StealRequestOutput& output)
{
  // Nothing to do, no stealing in the legate mapper currently
  LEGATE_ABORT;
}

void BaseMapper::handle_message(const MapperContext ctx, const MapperMessage& message)
{
  // We shouldn't be receiving any messages currently
  LEGATE_ABORT;
}

void BaseMapper::handle_task_result(const MapperContext ctx, const MapperTaskResult& result)
{
  // Nothing to do since we should never get one of these
  LEGATE_ABORT;
}

}  // namespace mapping
}  // namespace legate<|MERGE_RESOLUTION|>--- conflicted
+++ resolved
@@ -83,11 +83,8 @@
     context(ctx),
     logger(create_logger_name().c_str()),
     local_instances(InstanceManager::get_instance_manager()),
-<<<<<<< HEAD
+    reduction_instances(ReductionInstanceManager::get_instance_manager()),
     machine(std::make_unique<Machine>(m))
-=======
-    reduction_instances(ReductionInstanceManager::get_instance_manager())
->>>>>>> 340e1568
 {
   std::stringstream ss;
   ss << context.get_library_name() << " on Node " << machine->local_node;
@@ -139,11 +136,6 @@
                                      const LegionTask& task,
                                      TaskOptions& output)
 {
-<<<<<<< HEAD
-  Task legate_task(&task, context, runtime, ctx);
-  auto& machine_desc = legate_task.machine_desc();
-  auto all_targets   = machine_desc.valid_targets();
-=======
 #ifdef LEGATE_USE_COLLECTIVE
   for (uint32_t idx = 0; idx < task.regions.size(); ++idx) {
     auto& req = task.regions[idx];
@@ -154,7 +146,10 @@
     }
   }
 #endif
->>>>>>> 340e1568
+
+  Task legate_task(&task, context, runtime, ctx);
+  auto& machine_desc = legate_task.machine_desc();
+  auto all_targets   = machine_desc.valid_targets();
 
   std::vector<TaskTarget> options;
   for (auto& target : all_targets)
