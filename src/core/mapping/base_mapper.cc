/* Copyright 2021-2022 NVIDIA Corporation
 *
 * Licensed under the Apache License, Version 2.0 (the "License");
 * you may not use this file except in compliance with the License.
 * You may obtain a copy of the License at
 *
 *     http://www.apache.org/licenses/LICENSE-2.0
 *
 * Unless required by applicable law or agreed to in writing, software
 * distributed under the License is distributed on an "AS IS" BASIS,
 * WITHOUT WARRANTIES OR CONDITIONS OF ANY KIND, either express or implied.
 * See the License for the specific language governing permissions and
 * limitations under the License.
 *
 */

#include <cstdlib>
#include <sstream>
#include <unordered_map>

#include "legion/legion_mapping.h"
#include "mappers/mapping_utilities.h"

#include "core/data/store.h"
#include "core/mapping/base_mapper.h"
#include "core/mapping/instance_manager.h"
#include "core/mapping/operation.h"
#include "core/runtime/projection.h"
#include "core/runtime/shard.h"
#include "core/utilities/linearize.h"
#include "legate_defines.h"

using LegionTask = Legion::Task;
using LegionCopy = Legion::Copy;

using namespace Legion;
using namespace Legion::Mapping;

namespace legate {
namespace mapping {

namespace {

const std::vector<StoreTarget>& default_store_targets(Processor::Kind kind)
{
  static const std::map<Processor::Kind, std::vector<StoreTarget>> defaults = {
    {Processor::LOC_PROC, {StoreTarget::SYSMEM}},
    {Processor::TOC_PROC, {StoreTarget::FBMEM, StoreTarget::ZCMEM}},
    {Processor::OMP_PROC, {StoreTarget::SOCKETMEM, StoreTarget::SYSMEM}},
  };

  auto finder = defaults.find(kind);
  if (defaults.end() == finder) LEGATE_ABORT;
  return finder->second;
}

std::string log_mappable(const Mappable& mappable, bool prefix_only = false)
{
  static const std::map<MappableType, std::string> prefixes = {
    {LEGION_TASK_MAPPABLE, "Task "},
    {LEGION_COPY_MAPPABLE, "Copy "},
    {LEGION_INLINE_MAPPABLE, "Inline mapping "},
    {LEGION_PARTITION_MAPPABLE, "Partition "},
  };
  auto finder = prefixes.find(mappable.get_mappable_type());
#ifdef DEBUG_LEGATE
  assert(finder != prefixes.end());
#endif
  if (prefix_only) return finder->second;

  std::stringstream ss;
  ss << finder->second << mappable.get_unique_id();
  return ss.str();
}

}  // namespace

BaseMapper::BaseMapper(Runtime* rt, Machine m, const LibraryContext& ctx)
  : Mapper(rt->get_mapper_runtime()),
    legion_runtime(rt),
    machine(m),
    context(ctx),
    local_node(get_local_node()),
    total_nodes(get_total_nodes(m)),
    mapper_name(std::move(create_name(local_node))),
    logger(create_logger_name().c_str()),
    local_instances(InstanceManager::get_instance_manager()),
    reduction_instances(ReductionInstanceManager::get_instance_manager())
{
  // Query to find all our local processors
  Machine::ProcessorQuery local_procs(machine);
  local_procs.local_address_space();
  for (auto local_proc : local_procs) {
    switch (local_proc.kind()) {
      case Processor::LOC_PROC: {
        local_cpus.push_back(local_proc);
        break;
      }
      case Processor::TOC_PROC: {
        local_gpus.push_back(local_proc);
        break;
      }
      case Processor::OMP_PROC: {
        local_omps.push_back(local_proc);
        break;
      }
      default: break;
    }
  }
  // Now do queries to find all our local memories
  Machine::MemoryQuery local_sysmem(machine);
  local_sysmem.local_address_space();
  local_sysmem.only_kind(Memory::SYSTEM_MEM);
  assert(local_sysmem.count() > 0);
  local_system_memory = local_sysmem.first();
  if (!local_gpus.empty()) {
    Machine::MemoryQuery local_zcmem(machine);
    local_zcmem.local_address_space();
    local_zcmem.only_kind(Memory::Z_COPY_MEM);
    assert(local_zcmem.count() > 0);
    local_zerocopy_memory = local_zcmem.first();
  }
  for (auto& local_gpu : local_gpus) {
    Machine::MemoryQuery local_framebuffer(machine);
    local_framebuffer.local_address_space();
    local_framebuffer.only_kind(Memory::GPU_FB_MEM);
    local_framebuffer.best_affinity_to(local_gpu);
    assert(local_framebuffer.count() > 0);
    local_frame_buffers[local_gpu] = local_framebuffer.first();
  }
  for (auto& local_omp : local_omps) {
    Machine::MemoryQuery local_numa(machine);
    local_numa.local_address_space();
    local_numa.only_kind(Memory::SOCKET_MEM);
    local_numa.best_affinity_to(local_omp);
    if (local_numa.count() > 0)  // if we have NUMA memories then use them
      local_numa_domains[local_omp] = local_numa.first();
    else  // Otherwise we just use the local system memory
      local_numa_domains[local_omp] = local_system_memory;
  }
  generate_prime_factors();
}

BaseMapper::~BaseMapper(void)
{
  // Compute the size of all our remaining instances in each memory
  const char* show_usage = getenv("LEGATE_SHOW_USAGE");
  if (show_usage != nullptr) {
    auto mem_sizes             = local_instances->aggregate_instance_sizes();
    const char* memory_kinds[] = {
#define MEM_NAMES(name, desc) desc,
      REALM_MEMORY_KINDS(MEM_NAMES)
#undef MEM_NAMES
    };
    for (auto& pair : mem_sizes) {
      const auto& mem       = pair.first;
      const size_t capacity = mem.capacity();
      logger.print(
        "%s used %ld bytes of %s memory %llx with "
        "%ld total bytes (%.2g%%)",
        context.get_library_name().c_str(),
        pair.second,
        memory_kinds[mem.kind()],
        mem.id,
        capacity,
        100.0 * double(pair.second) / capacity);
    }
  }
}

/*static*/ AddressSpace BaseMapper::get_local_node(void)
{
  Processor p = Processor::get_executing_processor();
  return p.address_space();
}

/*static*/ size_t BaseMapper::get_total_nodes(Machine m)
{
  Machine::ProcessorQuery query(m);
  query.only_kind(Processor::LOC_PROC);
  std::set<AddressSpace> spaces;
  for (auto proc : query) spaces.insert(proc.address_space());
  return spaces.size();
}

std::string BaseMapper::create_name(AddressSpace node) const
{
  std::stringstream ss;
  ss << context.get_library_name() << " on Node " << node;
  return ss.str();
}

std::string BaseMapper::create_logger_name() const
{
  std::stringstream ss;
  ss << context.get_library_name() << ".mapper";
  return ss.str();
}

const char* BaseMapper::get_mapper_name(void) const { return mapper_name.c_str(); }

Mapper::MapperSyncModel BaseMapper::get_mapper_sync_model(void) const
{
  return SERIALIZED_REENTRANT_MAPPER_MODEL;
}

void BaseMapper::select_task_options(const MapperContext ctx,
                                     const LegionTask& task,
                                     TaskOptions& output)
{
  LegateProjectionFunctor* key_functor = nullptr;
  for (uint32_t idx = 0; idx < task.regions.size(); ++idx) {
    auto& req   = task.regions[idx];
    key_functor = find_legate_projection_functor(req.projection);
    if ((req.handle_type == LEGION_SINGULAR_PROJECTION) ||
        (key_functor != nullptr && key_functor->is_collective())) {
      output.check_collective_regions.insert(idx);
    }
  }

  std::vector<TaskTarget> options;
  if (!local_gpus.empty() && has_variant(ctx, task, Processor::TOC_PROC))
    options.push_back(TaskTarget::GPU);
  if (!local_omps.empty() && has_variant(ctx, task, Processor::OMP_PROC))
    options.push_back(TaskTarget::OMP);
  options.push_back(TaskTarget::CPU);

  Task legate_task(&task, context, runtime, ctx);
  auto target = task_target(legate_task, options);

  dispatch(target, [&output](auto& procs) { output.initial_proc = procs.front(); });
  // We never want valid instances
  output.valid_instances = false;
}

void BaseMapper::premap_task(const MapperContext ctx,
                             const LegionTask& task,
                             const PremapTaskInput& input,
                             PremapTaskOutput& output)
{
  // NO-op since we know that all our futures should be mapped in the system memory
}

void BaseMapper::slice_auto_task(const MapperContext ctx,
                                 const LegionTask& task,
                                 const SliceTaskInput& input,
                                 SliceTaskOutput& output)
{
  ProjectionID projection = 0;
  for (auto& req : task.regions)
    if (req.tag == LEGATE_CORE_KEY_STORE_TAG) {
      projection = req.projection;
      break;
    }
  auto key_functor = find_legate_projection_functor(projection);

  // For multi-node cases we should already have been sharded so we
  // should just have one or a few points here on this node, so iterate
  // them and round-robin them across the local processors here
  output.slices.reserve(input.domain.get_volume());

  // Get the domain for the sharding space also
  Domain sharding_domain = task.index_domain;
  if (task.sharding_space.exists())
    sharding_domain = runtime->get_index_space_domain(ctx, task.sharding_space);

  auto round_robin = [&](auto& procs) {
    auto lo = key_functor->project_point(sharding_domain.lo(), sharding_domain);
    auto hi = key_functor->project_point(sharding_domain.hi(), sharding_domain);
    for (Domain::DomainPointIterator itr(input.domain); itr; itr++) {
      auto p   = key_functor->project_point(itr.p, sharding_domain);
      auto idx = linearize(lo, hi, p);
      output.slices.push_back(TaskSlice(
        Domain(itr.p, itr.p), procs[idx % procs.size()], false /*recurse*/, false /*stealable*/));
    }
  };

  dispatch(task.target_proc.kind(), round_robin);
}

void BaseMapper::generate_prime_factor(const std::vector<Processor>& processors,
                                       Processor::Kind kind)
{
  std::vector<int32_t>& factors = all_factors[kind];
  int32_t num_procs             = static_cast<int32_t>(processors.size());

  auto generate_factors = [&](int32_t factor) {
    while (num_procs % factor == 0) {
      factors.push_back(factor);
      num_procs /= factor;
    }
  };
  generate_factors(2);
  generate_factors(3);
  generate_factors(5);
  generate_factors(7);
  generate_factors(11);
}

void BaseMapper::generate_prime_factors()
{
  if (local_gpus.size() > 0) generate_prime_factor(local_gpus, Processor::TOC_PROC);
  if (local_omps.size() > 0) generate_prime_factor(local_omps, Processor::OMP_PROC);
  if (local_cpus.size() > 0) generate_prime_factor(local_cpus, Processor::LOC_PROC);
}

const std::vector<int32_t> BaseMapper::get_processor_grid(Legion::Processor::Kind kind,
                                                          int32_t ndim)
{
  auto key    = std::make_pair(kind, ndim);
  auto finder = proc_grids.find(key);
  if (finder != proc_grids.end()) return finder->second;

  int32_t num_procs = dispatch(kind, [](auto& procs) { return procs.size(); });

  std::vector<int32_t> grid;
  auto factor_it = all_factors[kind].begin();
  grid.resize(ndim, 1);

  while (num_procs > 1) {
    auto min_it = std::min_element(grid.begin(), grid.end());
    auto factor = *factor_it++;
    (*min_it) *= factor;
    num_procs /= factor;
  }

  auto& pitches = proc_grids[key];
  pitches.resize(ndim, 1);
  for (int32_t dim = 1; dim < ndim; ++dim) pitches[dim] = pitches[dim - 1] * grid[dim - 1];

  return pitches;
}

void BaseMapper::slice_manual_task(const MapperContext ctx,
                                   const LegionTask& task,
                                   const SliceTaskInput& input,
                                   SliceTaskOutput& output)
{
  output.slices.reserve(input.domain.get_volume());

  auto distribute = [&](auto& procs) {
    auto ndim       = input.domain.dim;
    auto& proc_grid = get_processor_grid(task.target_proc.kind(), ndim);
    for (Domain::DomainPointIterator itr(input.domain); itr; itr++) {
      int32_t idx = 0;
      for (int32_t dim = 0; dim < ndim; ++dim) idx += proc_grid[dim] * itr.p[dim];
      output.slices.push_back(TaskSlice(
        Domain(itr.p, itr.p), procs[idx % procs.size()], false /*recurse*/, false /*stealable*/));
    }
  };

  dispatch(task.target_proc.kind(), distribute);
}

void BaseMapper::slice_task(const MapperContext ctx,
                            const LegionTask& task,
                            const SliceTaskInput& input,
                            SliceTaskOutput& output)
{
  if (task.tag == LEGATE_CORE_MANUAL_PARALLEL_LAUNCH_TAG)
    slice_manual_task(ctx, task, input, output);
  else
    slice_auto_task(ctx, task, input, output);
}

bool BaseMapper::has_variant(const MapperContext ctx, const LegionTask& task, Processor::Kind kind)
{
  return find_variant(ctx, task, kind).has_value();
}

std::optional<VariantID> BaseMapper::find_variant(const MapperContext ctx,
                                                  const LegionTask& task,
                                                  Processor::Kind kind)
{
  const VariantCacheKey key(task.task_id, kind);
  auto finder = variants.find(key);
  if (finder != variants.end()) return finder->second;

  // Haven't seen it before so let's look it up to make sure it exists
  std::vector<VariantID> avail_variants;
  runtime->find_valid_variants(ctx, key.first, avail_variants, key.second);
  std::optional<VariantID> result;
  for (auto vid : avail_variants) {
#ifdef DEBUG_LEGATE
    assert(vid > 0);
#endif
    switch (vid) {
      case LEGATE_CPU_VARIANT:
      case LEGATE_OMP_VARIANT:
      case LEGATE_GPU_VARIANT: {
        result = vid;
        break;
      }
      default: LEGATE_ABORT;  // unhandled variant kind
    }
  }
  variants[key] = result;
  return result;
}

void BaseMapper::map_task(const MapperContext ctx,
                          const LegionTask& task,
                          const MapTaskInput& input,
                          MapTaskOutput& output)
{
#ifdef DEBUG_LEGATE
  logger.debug() << "Entering map_task for " << Utilities::to_string(runtime, ctx, task);
#endif

  // Should never be mapping the top-level task here
  assert(task.get_depth() > 0);

  // Let's populate easy outputs first
  auto variant = find_variant(ctx, task, task.target_proc.kind());
#ifdef DEBUG_LEGATE
  assert(variant.has_value());
#endif
  output.chosen_variant = *variant;
  // Just put our target proc in the target processors for now
  output.target_procs.push_back(task.target_proc);

  Task legate_task(&task, context, runtime, ctx);

  const auto& options = default_store_targets(task.target_proc.kind());

  auto mappings = store_mappings(legate_task, options);

  auto validate_colocation = [this](const auto& mapping) {
    if (mapping.stores.empty()) {
      logger.error("Store mapping must contain at least one store");
      LEGATE_ABORT;
    }
    if (mapping.stores.size() > 1 && mapping.policy.ordering.relative) {
      logger.error("Colocation with relative dimension ordering is illegal");
      LEGATE_ABORT;
    }
    auto& first_store = mapping.stores.front();
    for (auto it = mapping.stores.begin() + 1; it != mapping.stores.end(); ++it) {
      if (!it->can_colocate_with(first_store)) {
        logger.error("Mapper %s tried to colocate stores that cannot colocate", get_mapper_name());
        LEGATE_ABORT;
      }
    }
    assert(!(mapping.for_future() || mapping.for_unbound_store()) || mapping.stores.size() == 1);
  };

#ifdef DEBUG_LEGATE
  for (auto& mapping : mappings) validate_colocation(mapping);
#endif

  std::vector<StoreMapping> for_futures, for_unbound_stores, for_stores;
  std::set<uint32_t> mapped_futures;
  std::set<RegionField::Id> mapped_regions;

  for (auto& mapping : mappings) {
    if (mapping.for_future()) {
      mapped_futures.insert(mapping.store().future_index());
      for_futures.push_back(std::move(mapping));
    } else if (mapping.for_unbound_store()) {
      mapped_regions.insert(mapping.store().unique_region_field_id());
      for_unbound_stores.push_back(std::move(mapping));
    } else {
      for (auto& store : mapping.stores) mapped_regions.insert(store.unique_region_field_id());
      for_stores.push_back(std::move(mapping));
    }
  }

  auto check_consistency = [this](const auto& mappings) {
    std::map<RegionField::Id, InstanceMappingPolicy> policies;
    for (const auto& mapping : mappings)
      for (auto& store : mapping.stores) {
        auto key    = store.unique_region_field_id();
        auto finder = policies.find(key);
        if (policies.end() == finder)
          policies[key] = mapping.policy;
        else if (mapping.policy != finder->second) {
          logger.error("Mapper %s returned inconsistent store mappings", get_mapper_name());
          LEGATE_ABORT;
        }
      }
  };
#ifdef DEBUG_LEGATE
  check_consistency(for_stores);
#endif

  // Generate default mappings for stores that are not yet mapped by the client mapper
  auto default_option            = options.front();
  auto generate_default_mappings = [&](auto& stores, bool exact) {
    for (auto& store : stores) {
      auto mapping = StoreMapping::default_mapping(store, default_option, exact);
      if (store.is_future()) {
        auto fut_idx = store.future_index();
        if (mapped_futures.find(fut_idx) != mapped_futures.end()) continue;
        mapped_futures.insert(fut_idx);
        for_futures.push_back(std::move(mapping));
      } else {
        auto key = store.unique_region_field_id();
        if (mapped_regions.find(key) != mapped_regions.end()) continue;
        mapped_regions.insert(key);
        if (store.unbound())
          for_unbound_stores.push_back(std::move(mapping));
        else
          for_stores.push_back(std::move(mapping));
      }
    }
  };
  generate_default_mappings(legate_task.inputs(), false);
  generate_default_mappings(legate_task.outputs(), false);
  generate_default_mappings(legate_task.reductions(), false);

  // Map future-backed stores
  auto map_futures = [&](auto& mappings) {
    for (auto& mapping : mappings) {
      StoreTarget target = mapping.policy.target;
#ifdef LEGATE_NO_FUTURES_ON_FB
      if (target == StoreTarget::FBMEM) target = StoreTarget::ZCMEM;
#endif
      output.future_locations.push_back(get_target_memory(task.target_proc, target));
    }
  };
  map_futures(for_futures);

  // Map unbound stores
  auto map_unbound_stores = [&](auto& mappings) {
    for (auto& mapping : mappings) {
      auto req_idx                   = mapping.requirement_index();
      output.output_targets[req_idx] = get_target_memory(task.target_proc, mapping.policy.target);
      auto ndim                      = mapping.store().dim();
      // FIXME: Unbound stores can have more than one dimension later
      std::vector<DimensionKind> dimension_ordering;
      for (int32_t dim = ndim - 1; dim >= 0; --dim)
        dimension_ordering.push_back(
          static_cast<DimensionKind>(static_cast<int32_t>(DimensionKind::LEGION_DIM_X) + dim));
      dimension_ordering.push_back(DimensionKind::LEGION_DIM_F);
      output.output_constraints[req_idx].ordering_constraint =
        OrderingConstraint(dimension_ordering, false);
    }
  };
  map_unbound_stores(for_unbound_stores);

  output.chosen_instances.resize(task.regions.size());
  std::map<const RegionRequirement*, std::vector<PhysicalInstance>*> output_map;
  for (uint32_t idx = 0; idx < task.regions.size(); ++idx)
    output_map[&task.regions[idx]] = &output.chosen_instances[idx];

  map_legate_stores(ctx, task, for_stores, task.target_proc, output_map);
}

void BaseMapper::map_replicate_task(const MapperContext ctx,
                                    const LegionTask& task,
                                    const MapTaskInput& input,
                                    const MapTaskOutput& def_output,
                                    MapReplicateTaskOutput& output)
{
  LEGATE_ABORT;
}

Memory BaseMapper::get_target_memory(Processor proc, StoreTarget target)
{
  switch (target) {
    case StoreTarget::SYSMEM: return local_system_memory;
    case StoreTarget::FBMEM: return local_frame_buffers[proc];
    case StoreTarget::ZCMEM: return local_zerocopy_memory;
    case StoreTarget::SOCKETMEM: return local_numa_domains[proc];
    default: LEGATE_ABORT;
  }
  assert(false);
  return Memory::NO_MEMORY;
}

void BaseMapper::map_legate_stores(const MapperContext ctx,
                                   const Mappable& mappable,
                                   std::vector<StoreMapping>& mappings,
                                   Processor target_proc,
                                   OutputMap& output_map)
{
  auto try_mapping = [&](bool can_fail) {
    const PhysicalInstance NO_INST{};
    std::vector<PhysicalInstance> instances;
    for (auto& mapping : mappings) {
      PhysicalInstance result = NO_INST;
      auto reqs               = mapping.requirements();
      while (map_legate_store(ctx, mappable, mapping, reqs, target_proc, result, can_fail)) {
        if (NO_INST == result) {
#ifdef DEBUG_LEGATE
          assert(can_fail);
#endif
          for (auto& instance : instances) runtime->release_instance(ctx, instance);
          return false;
        }
#ifdef DEBUG_LEGATE
        std::stringstream reqs_ss;
        for (auto req_idx : mapping.requirement_indices()) reqs_ss << " " << req_idx;
#endif
        if (runtime->acquire_instance(ctx, result)) {
#ifdef DEBUG_LEGATE
          logger.debug() << log_mappable(mappable) << ": acquired instance " << result
                         << " for reqs:" << reqs_ss.str();
#endif
          break;
        }
#ifdef DEBUG_LEGATE
        logger.debug() << log_mappable(mappable) << ": failed to acquire instance " << result
                       << " for reqs:" << reqs_ss.str();
#endif
        AutoLock lock(ctx, local_instances->manager_lock());
        local_instances->erase(result);
        result = NO_INST;
      }
      instances.push_back(result);
    }

    // If we're here, all stores are mapped and instances are all acquired
    for (uint32_t idx = 0; idx < mappings.size(); ++idx) {
      auto& mapping  = mappings[idx];
      auto& instance = instances[idx];
      for (auto& req : mapping.requirements()) output_map[req]->push_back(instance);
    }
    return true;
  };

  // We can retry the mapping with tightened policies only if at least one of the policies
  // is lenient
  bool can_fail = false;
  for (auto& mapping : mappings) can_fail = can_fail || !mapping.policy.exact;

  if (!try_mapping(can_fail)) {
#ifdef DEBUG_LEGATE
    logger.debug() << log_mappable(mappable) << " failed to map all stores, retrying with "
                   << "tighter policies";
#endif
    // If instance creation failed we try mapping all stores again, but request tight instances for
    // write requirements. The hope is that these write requirements cover the entire region (i.e.
    // they use a complete partition), so the new tight instances will invalidate any pre-existing
    // "bloated" instances for the same region, freeing up enough memory so that mapping can succeed
    tighten_write_policies(mappable, mappings);
    try_mapping(false);
  }
}

void BaseMapper::tighten_write_policies(const Mappable& mappable,
                                        std::vector<StoreMapping>& mappings)
{
  for (auto& mapping : mappings) {
    // If the policy is exact, there's nothing we can tighten
    if (mapping.policy.exact) continue;

    PrivilegeMode priv = LEGION_NO_ACCESS;
    for (auto* req : mapping.requirements()) priv |= req->privilege;
    // We tighten only write requirements
    if (!(priv & LEGION_WRITE_PRIV)) continue;

#ifdef DEBUG_LEGATE
    std::stringstream reqs_ss;
    for (auto req_idx : mapping.requirement_indices()) reqs_ss << " " << req_idx;
    logger.debug() << log_mappable(mappable)
                   << ": tightened mapping policy for reqs:" << reqs_ss.str();
#endif
    mapping.policy.exact = true;
  }
}

bool BaseMapper::map_legate_store(const MapperContext ctx,
                                  const Mappable& mappable,
                                  const StoreMapping& mapping,
                                  const std::set<const RegionRequirement*>& reqs,
                                  Processor target_proc,
                                  PhysicalInstance& result,
                                  bool can_fail)
{
  if (reqs.empty()) return false;

  const auto& policy = mapping.policy;
  std::vector<LogicalRegion> regions;
  for (auto* req : reqs) regions.push_back(req->region);
  auto target_memory = get_target_memory(target_proc, policy.target);

  ReductionOpID redop = 0;
  bool first          = true;
  for (auto* req : reqs) {
    if (first)
      redop = req->redop;
    else {
      if (redop != req->redop) {
        logger.error(
          "Colocated stores should be either non-reduction arguments "
          "or reductions with the same reduction operator.");
        LEGATE_ABORT;
      }
    }
  }

  // Generate layout constraints from the store mapping
  LayoutConstraintSet layout_constraints;
  mapping.populate_layout_constraints(layout_constraints);
  auto& fields = layout_constraints.field_constraint.field_set;

  // We need to hold the instance manager lock as we're about to try to find an instance
  AutoLock lock(ctx, local_instances->manager_lock());

  // This whole process has to appear atomic
  runtime->disable_reentrant(ctx);

  // If we're making a reduction instance:
  if (redop != 0) {
    // See if we already have it in our local instances
    if (fields.size() == 1 && regions.size() == 1 &&
        reduction_instances->find_instance(
          redop, regions.front(), fields.front(), target_memory, result, policy)) {
#ifdef DEBUG_LEGATE
      logger.debug() << "Operation " << mappable.get_unique_id()
                     << ": reused cached reduction instance " << result << " for "
                     << regions.front();
#endif
      runtime->enable_reentrant(ctx);
      // Needs acquire to keep the runtime happy
      return true;
    }

    // if we didn't find it, create one
    layout_constraints.add_constraint(SpecializedConstraint(REDUCTION_FOLD_SPECIALIZE, redop));
    size_t footprint = 0;
    if (runtime->create_physical_instance(ctx,
                                          target_memory,
                                          layout_constraints,
                                          regions,
                                          result,
                                          true /*acquire*/,
                                          LEGION_GC_DEFAULT_PRIORITY,
                                          false /*tight bounds*/,
                                          &footprint)) {
#ifdef DEBUG_LEGATE
      Realm::LoggerMessage msg = logger.debug();
      msg << "Operation " << mappable.get_unique_id() << ": created reduction instance " << result
          << " for";
      for (LogicalRegion r : regions) msg << " " << r;
      msg << " (size: " << footprint << " bytes, memory: " << target_memory << ")";
#endif
      // store reduction instance
      if (fields.size() == 1 && regions.size() == 1) {
        auto fid = fields.front();
        reduction_instances->record_instance(redop, regions.front(), fid, result, policy);
      }
      runtime->enable_reentrant(ctx);
      // We already did the acquire
      return false;
    }
    if (!can_fail)
      report_failed_mapping(mappable, mapping.requirement_index(), target_memory, redop);
    return true;
  }

  // See if we already have it in our local instances
  if (fields.size() == 1 && regions.size() == 1 &&
      local_instances->find_instance(
        regions.front(), fields.front(), target_memory, result, policy)) {
#ifdef DEBUG_LEGATE
    logger.debug() << "Operation " << mappable.get_unique_id() << ": reused cached instance "
                   << result << " for " << regions.front();
#endif
    runtime->enable_reentrant(ctx);
    // Needs acquire to keep the runtime happy
    return true;
  }

  std::shared_ptr<RegionGroup> group{nullptr};

  // Haven't made this instance before, so make it now
  if (fields.size() == 1 && regions.size() == 1) {
    // When the client mapper didn't request colocation and also didn't want the instance
    // to be exact, we can do an interesting optimization here to try to reduce unnecessary
    // inter-memory copies. For logical regions that are overlapping we try
    // to accumulate as many as possible into one physical instance and use
    // that instance for all the tasks for the different regions.
    // First we have to see if there is anything we overlap with
    auto fid            = fields.front();
    const IndexSpace is = regions.front().get_index_space();
    const Domain domain = runtime->get_index_space_domain(ctx, is);
    group =
      local_instances->find_region_group(regions.front(), domain, fid, target_memory, policy.exact);
    regions = group->get_regions();
  }

  bool created     = false;
  bool success     = false;
  size_t footprint = 0;

  switch (policy.allocation) {
    case AllocPolicy::MAY_ALLOC: {
      success = runtime->find_or_create_physical_instance(ctx,
                                                          target_memory,
                                                          layout_constraints,
                                                          regions,
                                                          result,
                                                          created,
                                                          true /*acquire*/,
                                                          LEGION_GC_DEFAULT_PRIORITY,
                                                          policy.exact /*tight bounds*/,
                                                          &footprint);
      break;
    }
    case AllocPolicy::MUST_ALLOC: {
      success = runtime->create_physical_instance(ctx,
                                                  target_memory,
                                                  layout_constraints,
                                                  regions,
                                                  result,
                                                  true /*acquire*/,
                                                  LEGION_GC_DEFAULT_PRIORITY,
                                                  policy.exact /*tight bounds*/,
                                                  &footprint);
      break;
    }
    default: LEGATE_ABORT;  // should never get here
  }

  if (success) {
    // We succeeded in making the instance where we want it
    assert(result.exists());
#ifdef DEBUG_LEGATE
    if (created) {
      logger.debug() << "Operation " << mappable.get_unique_id() << ": created instance " << result
                     << " for " << *group << " (size: " << footprint
                     << " bytes, memory: " << target_memory << ")";
    } else {
      logger.debug() << "Operation " << mappable.get_unique_id() << ": found instance " << result
                     << " for " << *group;
    }
#endif
    // Only save the result for future use if it is not an external instance
    if (!result.is_external_instance() && group != nullptr) {
      assert(fields.size() == 1);
      auto fid = fields.front();
      local_instances->record_instance(group, fid, result, policy);
    }
    runtime->enable_reentrant(ctx);
    // We made it so no need for an acquire
    return false;
  }
  // Done with the atomic part
  runtime->enable_reentrant(ctx);

  // If we make it here then we failed entirely
  if (!can_fail) {
    auto req_indices = mapping.requirement_indices();
    for (auto req_idx : req_indices) report_failed_mapping(mappable, req_idx, target_memory, redop);
  }
  return true;
}

void BaseMapper::report_failed_mapping(const Mappable& mappable,
                                       uint32_t index,
                                       Memory target_memory,
                                       ReductionOpID redop)
{
  static const char* memory_kinds[] = {
#define MEM_NAMES(name, desc) desc,
    REALM_MEMORY_KINDS(MEM_NAMES)
#undef MEM_NAMES
  };

  std::string opname = "";
  if (mappable.get_mappable_type() == Mappable::TASK_MAPPABLE) {
    const auto task = mappable.as_task();
    opname          = task->get_task_name();
  }

  std::string provenance = mappable.get_provenance_string();
  if (provenance.empty()) provenance = "unknown provenance";

  std::stringstream req_ss;
  if (redop > 0)
    req_ss << "reduction (" << redop << ") requirement " << index;
  else
    req_ss << "region requirement " << index;

  logger.error("Mapper %s failed to map %s of %s%s[%s] (UID %lld) into %s memory " IDFMT,
               get_mapper_name(),
               req_ss.str().c_str(),
               log_mappable(mappable, true /*prefix_only*/).c_str(),
               opname.c_str(),
               provenance.c_str(),
               mappable.get_unique_id(),
               memory_kinds[target_memory.kind()],
               target_memory.id);
  LEGATE_ABORT;
}

void BaseMapper::select_task_variant(const MapperContext ctx,
                                     const LegionTask& task,
                                     const SelectVariantInput& input,
                                     SelectVariantOutput& output)
{
  auto variant = find_variant(ctx, task, input.processor.kind());
#ifdef DEBUG_LEGATE
  assert(variant.has_value());
#endif
  output.chosen_variant = *variant;
}

void BaseMapper::postmap_task(const MapperContext ctx,
                              const LegionTask& task,
                              const PostMapInput& input,
                              PostMapOutput& output)
{
  // We should currently never get this call in Legate
  LEGATE_ABORT;
}

void BaseMapper::select_task_sources(const MapperContext ctx,
                                     const LegionTask& task,
                                     const SelectTaskSrcInput& input,
                                     SelectTaskSrcOutput& output)
{
  legate_select_sources(ctx, input.target, input.source_instances, output.chosen_ranking);
}

void BaseMapper::legate_select_sources(const MapperContext ctx,
                                       const PhysicalInstance& target,
                                       const std::vector<PhysicalInstance>& sources,
                                       std::deque<PhysicalInstance>& ranking)
{
  std::map<Memory, uint32_t /*bandwidth*/> source_memories;
  // For right now we'll rank instances by the bandwidth of the memory
  // they are in to the destination, we'll only rank sources from the
  // local node if there are any
  bool all_local = false;
  // TODO: consider layouts when ranking source to help out the DMA system
  Memory destination_memory = target.get_location();
  std::vector<MemoryMemoryAffinity> affinity(1);
  // fill in a vector of the sources with their bandwidths and sort them
  std::vector<std::pair<PhysicalInstance, uint32_t /*bandwidth*/>> band_ranking;
  for (uint32_t idx = 0; idx < sources.size(); idx++) {
    const PhysicalInstance& instance = sources[idx];
    Memory location                  = instance.get_location();
    if (location.address_space() == local_node) {
      if (!all_local) {
        source_memories.clear();
        band_ranking.clear();
        all_local = true;
      }
    } else if (all_local)  // Skip any remote instances once we're local
      continue;
    auto finder = source_memories.find(location);
    if (finder == source_memories.end()) {
      affinity.clear();
      machine.get_mem_mem_affinity(
        affinity, location, destination_memory, false /*not just local affinities*/);
      uint32_t memory_bandwidth = 0;
      if (!affinity.empty()) {
        assert(affinity.size() == 1);
        memory_bandwidth = affinity[0].bandwidth;
      }
      source_memories[location] = memory_bandwidth;
      band_ranking.push_back(std::pair<PhysicalInstance, uint32_t>(instance, memory_bandwidth));
    } else
      band_ranking.push_back(std::pair<PhysicalInstance, uint32_t>(instance, finder->second));
  }
<<<<<<< HEAD
  // in case all instances were marked as collective
  if (band_ranking.size() == 0) return;

  //  Easy case of only one instance
=======
  // If there aren't any sources (for example if there are some collective views
  // to choose from, not yet in this branch), just return nothing and let the
  // runtime pick something for us.
  if (band_ranking.empty()) { return; }
  // Easy case of only one instance
>>>>>>> ab2f34fc
  if (band_ranking.size() == 1) {
    ranking.push_back(band_ranking.begin()->first);
    return;
  }
  // Sort them by bandwidth
  std::sort(band_ranking.begin(), band_ranking.end(), physical_sort_func);
  // Iterate from largest bandwidth to smallest
  for (auto it = band_ranking.rbegin(); it != band_ranking.rend(); ++it)
    ranking.push_back(it->first);
}

void BaseMapper::speculate(const MapperContext ctx,
                           const LegionTask& task,
                           SpeculativeOutput& output)
{
  output.speculate = false;
}

void BaseMapper::report_profiling(const MapperContext ctx,
                                  const LegionTask& task,
                                  const TaskProfilingInfo& input)
{
  // Shouldn't get any profiling feedback currently
  LEGATE_ABORT;
}

ShardingID BaseMapper::find_sharding_functor_by_key_store_projection(
  const std::vector<RegionRequirement>& requirements)
{
  ProjectionID proj_id = 0;
  for (auto& requirement : requirements)
    if (LEGATE_CORE_KEY_STORE_TAG == requirement.tag) {
      proj_id = requirement.projection;
      break;
    }
  return find_sharding_functor_by_projection_functor(proj_id);
}

void BaseMapper::select_sharding_functor(const MapperContext ctx,
                                         const LegionTask& task,
                                         const SelectShardingFunctorInput& input,
                                         SelectShardingFunctorOutput& output)
{
  output.chosen_functor = task.is_index_space
                            ? find_sharding_functor_by_key_store_projection(task.regions)
                            : find_sharding_functor_by_projection_functor(0);
}

void BaseMapper::map_inline(const MapperContext ctx,
                            const InlineMapping& inline_op,
                            const MapInlineInput& input,
                            MapInlineOutput& output)
{
  Processor target_proc{Processor::NO_PROC};
  if (!local_omps.empty())
    target_proc = local_omps.front();
  else
    target_proc = local_cpus.front();

  auto store_target = default_store_targets(target_proc.kind()).front();

#ifdef DEBUG_LEGATE
  assert(inline_op.requirement.instance_fields.size() == 1);
#endif

  Store store(legion_runtime->get_mapper_runtime(), ctx, &inline_op.requirement);
  std::vector<StoreMapping> mappings;
  mappings.push_back(StoreMapping::default_mapping(store, store_target, false));

  std::map<const RegionRequirement*, std::vector<PhysicalInstance>*> output_map;
  for (auto* req : mappings.front().requirements()) output_map[req] = &output.chosen_instances;

  map_legate_stores(ctx, inline_op, mappings, target_proc, output_map);
}

void BaseMapper::select_inline_sources(const MapperContext ctx,
                                       const InlineMapping& inline_op,
                                       const SelectInlineSrcInput& input,
                                       SelectInlineSrcOutput& output)
{
  legate_select_sources(ctx, input.target, input.source_instances, output.chosen_ranking);
}

void BaseMapper::report_profiling(const MapperContext ctx,
                                  const InlineMapping& inline_op,
                                  const InlineProfilingInfo& input)
{
  // No profiling yet for inline mappings
  LEGATE_ABORT;
}

void BaseMapper::map_copy(const MapperContext ctx,
                          const LegionCopy& copy,
                          const MapCopyInput& input,
                          MapCopyOutput& output)
{
  Processor target_proc{Processor::NO_PROC};

  uint32_t proc_id = 0;
  if (copy.is_index_space) {
    Domain sharding_domain = copy.index_domain;
    if (copy.sharding_space.exists())
      sharding_domain = runtime->get_index_space_domain(ctx, copy.sharding_space);

    // FIXME: We might later have non-identity projections for copy requirements,
    // in which case we should find the key store and use its projection functor
    // for the linearization
    auto* key_functor = find_legate_projection_functor(0);
    auto lo           = key_functor->project_point(sharding_domain.lo(), sharding_domain);
    auto hi           = key_functor->project_point(sharding_domain.hi(), sharding_domain);
    auto p            = key_functor->project_point(copy.index_point, sharding_domain);
    proc_id           = linearize(lo, hi, p);
  }
  if (!local_gpus.empty())
    target_proc = local_gpus[proc_id % local_gpus.size()];
  else if (!local_omps.empty())
    target_proc = local_omps[proc_id % local_omps.size()];
  else
    target_proc = local_cpus[proc_id % local_cpus.size()];

  auto store_target = default_store_targets(target_proc.kind()).front();

  // If we're mapping an indirect copy and have data resident in GPU memory,
  // map everything to CPU memory, as indirect copies on GPUs are currently
  // extremely slow.
  auto indirect =
    !copy.src_indirect_requirements.empty() || !copy.dst_indirect_requirements.empty();
  if (indirect && target_proc.kind() == Processor::TOC_PROC) {
    target_proc  = local_cpus.front();
    store_target = StoreTarget::SYSMEM;
  }

  Copy legate_copy(&copy, runtime, ctx);

  std::map<const RegionRequirement*, std::vector<PhysicalInstance>*> output_map;
  auto add_to_output_map = [&output_map](auto& reqs, auto& instances) {
    instances.resize(reqs.size());
    for (uint32_t idx = 0; idx < reqs.size(); ++idx) output_map[&reqs[idx]] = &instances[idx];
  };
  add_to_output_map(copy.src_requirements, output.src_instances);
  add_to_output_map(copy.dst_requirements, output.dst_instances);

#ifdef DEBUG_LEGATE
  assert(copy.src_indirect_requirements.size() <= 1);
  assert(copy.dst_indirect_requirements.size() <= 1);
#endif
  if (!copy.src_indirect_requirements.empty()) {
    // This is to make the push_back call later add the isntance to the right place
    output.src_indirect_instances.clear();
    output_map[&copy.src_indirect_requirements.front()] = &output.src_indirect_instances;
  }
  if (!copy.dst_indirect_requirements.empty()) {
    // This is to make the push_back call later add the isntance to the right place
    output.dst_indirect_instances.clear();
    output_map[&copy.dst_indirect_requirements.front()] = &output.dst_indirect_instances;
  }

  std::vector<StoreMapping> mappings;

  for (auto& store : legate_copy.inputs())
    mappings.push_back(StoreMapping::default_mapping(store, store_target, false));
  for (auto& store : legate_copy.outputs())
    mappings.push_back(StoreMapping::default_mapping(store, store_target, false));
  for (auto& store : legate_copy.input_indirections())
    mappings.push_back(StoreMapping::default_mapping(store, store_target, false));
  for (auto& store : legate_copy.output_indirections())
    mappings.push_back(StoreMapping::default_mapping(store, store_target, false));

  map_legate_stores(ctx, copy, mappings, target_proc, output_map);
}

void BaseMapper::select_copy_sources(const MapperContext ctx,
                                     const LegionCopy& copy,
                                     const SelectCopySrcInput& input,
                                     SelectCopySrcOutput& output)
{
  legate_select_sources(ctx, input.target, input.source_instances, output.chosen_ranking);
}

void BaseMapper::speculate(const MapperContext ctx,
                           const LegionCopy& copy,
                           SpeculativeOutput& output)
{
  output.speculate = false;
}

void BaseMapper::report_profiling(const MapperContext ctx,
                                  const LegionCopy& copy,
                                  const CopyProfilingInfo& input)
{
  // No profiling for copies yet
  LEGATE_ABORT;
}

void BaseMapper::select_sharding_functor(const MapperContext ctx,
                                         const LegionCopy& copy,
                                         const SelectShardingFunctorInput& input,
                                         SelectShardingFunctorOutput& output)
{
  // TODO: Copies can have key stores in the future
  output.chosen_functor = find_sharding_functor_by_projection_functor(0);
}

void BaseMapper::select_close_sources(const MapperContext ctx,
                                      const Close& close,
                                      const SelectCloseSrcInput& input,
                                      SelectCloseSrcOutput& output)
{
  legate_select_sources(ctx, input.target, input.source_instances, output.chosen_ranking);
}

void BaseMapper::report_profiling(const MapperContext ctx,
                                  const Close& close,
                                  const CloseProfilingInfo& input)
{
  // No profiling yet for legate
  LEGATE_ABORT;
}

void BaseMapper::select_sharding_functor(const MapperContext ctx,
                                         const Close& close,
                                         const SelectShardingFunctorInput& input,
                                         SelectShardingFunctorOutput& output)
{
  LEGATE_ABORT;
}

void BaseMapper::map_acquire(const MapperContext ctx,
                             const Acquire& acquire,
                             const MapAcquireInput& input,
                             MapAcquireOutput& output)
{
  // Nothing to do
}

void BaseMapper::speculate(const MapperContext ctx,
                           const Acquire& acquire,
                           SpeculativeOutput& output)
{
  output.speculate = false;
}

void BaseMapper::report_profiling(const MapperContext ctx,
                                  const Acquire& acquire,
                                  const AcquireProfilingInfo& input)
{
  // No profiling for legate yet
  LEGATE_ABORT;
}

void BaseMapper::select_sharding_functor(const MapperContext ctx,
                                         const Acquire& acquire,
                                         const SelectShardingFunctorInput& input,
                                         SelectShardingFunctorOutput& output)
{
  LEGATE_ABORT;
}

void BaseMapper::map_release(const MapperContext ctx,
                             const Release& release,
                             const MapReleaseInput& input,
                             MapReleaseOutput& output)
{
  // Nothing to do
}

void BaseMapper::select_release_sources(const MapperContext ctx,
                                        const Release& release,
                                        const SelectReleaseSrcInput& input,
                                        SelectReleaseSrcOutput& output)
{
  legate_select_sources(ctx, input.target, input.source_instances, output.chosen_ranking);
}

void BaseMapper::speculate(const MapperContext ctx,
                           const Release& release,
                           SpeculativeOutput& output)
{
  output.speculate = false;
}

void BaseMapper::report_profiling(const MapperContext ctx,
                                  const Release& release,
                                  const ReleaseProfilingInfo& input)
{
  // No profiling for legate yet
  LEGATE_ABORT;
}

void BaseMapper::select_sharding_functor(const MapperContext ctx,
                                         const Release& release,
                                         const SelectShardingFunctorInput& input,
                                         SelectShardingFunctorOutput& output)
{
  LEGATE_ABORT;
}

void BaseMapper::select_partition_projection(const MapperContext ctx,
                                             const Partition& partition,
                                             const SelectPartitionProjectionInput& input,
                                             SelectPartitionProjectionOutput& output)
{
  // If we have an open complete partition then use it
  if (!input.open_complete_partitions.empty())
    output.chosen_partition = input.open_complete_partitions[0];
  else
    output.chosen_partition = LogicalPartition::NO_PART;
}

void BaseMapper::map_partition(const MapperContext ctx,
                               const Partition& partition,
                               const MapPartitionInput& input,
                               MapPartitionOutput& output)
{
  Processor target_proc{Processor::NO_PROC};
  if (!local_omps.empty())
    target_proc = local_omps.front();
  else
    target_proc = local_cpus.front();

  auto store_target = default_store_targets(target_proc.kind()).front();

#ifdef DEBUG_LEGATE
  assert(partition.requirement.instance_fields.size() == 1);
#endif

  Store store(legion_runtime->get_mapper_runtime(), ctx, &partition.requirement);
  std::vector<StoreMapping> mappings;
  mappings.push_back(StoreMapping::default_mapping(store, store_target, false));

  std::map<const RegionRequirement*, std::vector<PhysicalInstance>*> output_map;
  for (auto* req : mappings.front().requirements()) output_map[req] = &output.chosen_instances;

  map_legate_stores(ctx, partition, mappings, target_proc, output_map);
}

void BaseMapper::select_partition_sources(const MapperContext ctx,
                                          const Partition& partition,
                                          const SelectPartitionSrcInput& input,
                                          SelectPartitionSrcOutput& output)
{
  legate_select_sources(ctx, input.target, input.source_instances, output.chosen_ranking);
}

void BaseMapper::report_profiling(const MapperContext ctx,
                                  const Partition& partition,
                                  const PartitionProfilingInfo& input)
{
  // No profiling yet
  LEGATE_ABORT;
}

void BaseMapper::select_sharding_functor(const MapperContext ctx,
                                         const Partition& partition,
                                         const SelectShardingFunctorInput& input,
                                         SelectShardingFunctorOutput& output)
{
  output.chosen_functor = find_sharding_functor_by_projection_functor(0);
}

void BaseMapper::select_sharding_functor(const MapperContext ctx,
                                         const Fill& fill,
                                         const SelectShardingFunctorInput& input,
                                         SelectShardingFunctorOutput& output)
{
  output.chosen_functor = fill.is_index_space
                            ? find_sharding_functor_by_key_store_projection({fill.requirement})
                            : find_sharding_functor_by_projection_functor(0);
}

void BaseMapper::configure_context(const MapperContext ctx,
                                   const LegionTask& task,
                                   ContextConfigOutput& output)
{
  // Use the defaults currently
}

void BaseMapper::select_tunable_value(const MapperContext ctx,
                                      const LegionTask& task,
                                      const SelectTunableInput& input,
                                      SelectTunableOutput& output)
{
  auto value   = tunable_value(input.tunable_id);
  output.size  = value.size();
  output.value = malloc(output.size);
  memcpy(output.value, value.ptr(), output.size);
}

void BaseMapper::select_sharding_functor(const MapperContext ctx,
                                         const MustEpoch& epoch,
                                         const SelectShardingFunctorInput& input,
                                         MustEpochShardingFunctorOutput& output)
{
  // No must epoch launches in legate
  LEGATE_ABORT;
}

void BaseMapper::memoize_operation(const MapperContext ctx,
                                   const Mappable& mappable,
                                   const MemoizeInput& input,
                                   MemoizeOutput& output)
{
  LEGATE_ABORT;
}

void BaseMapper::map_must_epoch(const MapperContext ctx,
                                const MapMustEpochInput& input,
                                MapMustEpochOutput& output)
{
  // No must epoch launches in legate
  LEGATE_ABORT;
}

void BaseMapper::map_dataflow_graph(const MapperContext ctx,
                                    const MapDataflowGraphInput& input,
                                    MapDataflowGraphOutput& output)
{
  // Not supported yet
  LEGATE_ABORT;
}

void BaseMapper::select_tasks_to_map(const MapperContext ctx,
                                     const SelectMappingInput& input,
                                     SelectMappingOutput& output)
{
  // Just map all the ready tasks
  for (auto task : input.ready_tasks) output.map_tasks.insert(task);
}

void BaseMapper::select_steal_targets(const MapperContext ctx,
                                      const SelectStealingInput& input,
                                      SelectStealingOutput& output)
{
  // Nothing to do, no stealing in the leagte mapper currently
}

void BaseMapper::permit_steal_request(const MapperContext ctx,
                                      const StealRequestInput& input,
                                      StealRequestOutput& output)
{
  // Nothing to do, no stealing in the legate mapper currently
  LEGATE_ABORT;
}

void BaseMapper::handle_message(const MapperContext ctx, const MapperMessage& message)
{
  // We shouldn't be receiving any messages currently
  LEGATE_ABORT;
}

void BaseMapper::handle_task_result(const MapperContext ctx, const MapperTaskResult& result)
{
  // Nothing to do since we should never get one of these
  LEGATE_ABORT;
}

}  // namespace mapping
}  // namespace legate<|MERGE_RESOLUTION|>--- conflicted
+++ resolved
@@ -956,18 +956,11 @@
     } else
       band_ranking.push_back(std::pair<PhysicalInstance, uint32_t>(instance, finder->second));
   }
-<<<<<<< HEAD
-  // in case all instances were marked as collective
-  if (band_ranking.size() == 0) return;
-
-  //  Easy case of only one instance
-=======
   // If there aren't any sources (for example if there are some collective views
   // to choose from, not yet in this branch), just return nothing and let the
   // runtime pick something for us.
   if (band_ranking.empty()) { return; }
   // Easy case of only one instance
->>>>>>> ab2f34fc
   if (band_ranking.size() == 1) {
     ranking.push_back(band_ranking.begin()->first);
     return;
