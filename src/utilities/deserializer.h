--- conflicted
+++ resolved
@@ -30,20 +30,9 @@
 
 namespace legate {
 
-<<<<<<< HEAD
-class Store;
-class StoreTransform;
-class Scalar;
-class FutureWrapper;
-class RegionField;
-class OutputRegionField;
 struct FusionMetadata;
-
-class Deserializer {
-=======
 template <typename Deserializer>
 class BaseDeserializer {
->>>>>>> 43cf69a2
  public:
   BaseDeserializer(const Legion::Task* task);
 
@@ -56,13 +45,7 @@
     return std::move(value);
   }
 
-<<<<<<< HEAD
- //void unpackFusionMetadata(bool& isFused);
-
- private:
-=======
  public:
->>>>>>> 43cf69a2
   template <typename T, std::enable_if_t<legate_type_code_of<T> != MAX_TYPE_NUMBER>* = nullptr>
   void _unpack(T& value)
   {
