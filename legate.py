#!/usr/bin/env python

# Copyright 2021 NVIDIA Corporation
#
# Licensed under the Apache License, Version 2.0 (the "License");
# you may not use this file except in compliance with the License.
# You may obtain a copy of the License at
#
#     http://www.apache.org/licenses/LICENSE-2.0
#
# Unless required by applicable law or agreed to in writing, software
# distributed under the License is distributed on an "AS IS" BASIS,
# WITHOUT WARRANTIES OR CONDITIONS OF ANY KIND, either express or implied.
# See the License for the specific language governing permissions and
# limitations under the License.
#

from __future__ import print_function

import argparse
import json
import os
import platform
import shlex
import subprocess
import sys
from distutils.spawn import find_executable

_version = sys.version_info.major

try:
    _input = raw_input  # Python 2.x:
except NameError:
    _input = input  # Python 3.x:

os_name = platform.system()

if os_name == "Linux":
    dylib_ext = ".so"
    LIB_PATH = "LD_LIBRARY_PATH"
elif os_name == "Darwin":  # Don't currently support Darwin at the moment
    dylib_ext = ".dylib"
    LIB_PATH = "DYLD_LIBRARY_PATH"
else:
    raise Exception("Legate does not work on %s" % platform.system())


def load_json_config(filename):
    try:
        with open(filename, "r") as f:
            return json.load(f)
    except IOError:
        return None


def read_c_define(header_path, def_name):
    try:
        with open(header_path, "r") as f:
            line = f.readline()
            while line:
                if line.startswith("#define"):
                    tokens = line.split(" ")
                    if tokens[1].strip() == def_name:
                        return tokens[2]
                line = f.readline()
        return None
    except IOError:
        return None


def find_python_module(legate_dir):
    lib_dir = os.path.join(legate_dir, "lib")
    python_lib = None
    for f in os.listdir(lib_dir):
        if f.startswith("python") and not os.path.isfile(f):
            if python_lib is not None:
                print(
                    "WARNING: Found multiple python supports in your Legion "
                    "installation."
                )
                print("Using the following one: " + str(python_lib))
            else:
                python_lib = os.path.join(
                    lib_dir, os.path.join(f, "site-packages")
                )

    if python_lib is None:
        raise Exception("Cannot find a Legate python library")
    return python_lib


def find_python_home(python_cmd):
    path_str = find_executable(python_cmd)
    if path_str is None:
        return None
    return os.path.dirname(os.path.dirname(os.path.normpath(path_str)))


def run_legate(
    nodes,
    cpus,
    gpus,
    openmp,
    ompthreads,
    utility,
    sysmem,
    numamem,
    fbmem,
    zcmem,
    regmem,
    opts,
    profile,
    dataflow,
    event,
    log_dir,
    user_logging_levels,
    gdb,
    cuda_gdb,
    memcheck,
    module,
    nvprof,
    nsys,
    progress,
    freeze_on_error,
    no_tensor_cores,
    mem_usage,
    not_control_replicable,
    cores_per_node,
    launcher,
    verbose,
    gasnet_trace,
    eager_alloc,
    launcher_extra,
):
    # Build the environment for the subprocess invocation
    legate_dir = os.path.dirname(os.path.dirname(os.path.realpath(__file__)))
    cmd_env = dict(os.environ.items())
    env_json = load_json_config(
        os.path.join(legate_dir, "share", ".legate-env.json")
    )
    if env_json is not None:
        append_vars = env_json.get("APPEND_VARS", [])
        append_vars_tuplified = [tuple(var) for var in append_vars]
        for (k, v) in append_vars_tuplified:
            if k not in cmd_env:
                cmd_env[k] = v
            else:
                cmd_env[k] = cmd_env[k] + os.pathsep + v
        vars = env_json.get("VARS", [])
        vars_tuplified = [tuple(var) for var in vars]
        for (k, v) in vars_tuplified:
            cmd_env[k] = v
    libs_json = load_json_config(
        os.path.join(legate_dir, "share", ".legate-libs.json")
    )
    if libs_json is not None:
        for lib_dir in libs_json.values():
            if LIB_PATH not in cmd_env:
                cmd_env[LIB_PATH] = os.path.join(lib_dir, "lib")
            else:
                cmd_env[LIB_PATH] = (
                    os.path.join(lib_dir, "lib")
                    + os.pathsep
                    + cmd_env[LIB_PATH]
                )
    # We never want to save python byte code for legate
    cmd_env["PYTHONDONTWRITEBYTECODE"] = "1"
    # Set the path to the Legate module as an environment variable
    # The current directory should be added to PYTHONPATH as well
    if "PYTHONPATH" in cmd_env:
        cmd_env["PYTHONPATH"] += os.pathsep + ""
    else:
        cmd_env["PYTHONPATH"] = ""
    cmd_env["PYTHONPATH"] += os.pathsep + find_python_module(legate_dir)
    # Find the right Python installation if the user hasn't given one.
    # TODO: We need to make sure that the version of the Python used by Realm
    #       is the same as that we find below. The Python version better be
    #       exposed in realm_defines.h so that we do not need to second-guess.
    if os_name == "Darwin":
        if "PYTHONHOME" not in cmd_env:
            # We first check if python3 is available
            python_home = find_python_home("python3")
            # Otherwise, we fall back to python. If Python 2 is installed in
            # /usr, which is the case with the default Python 2 on Mac, we will
            # be in trouble.
            if python_home is None:
                python_home = find_python_home("python")
            assert python_home is not None
            cmd_env["PYTHONHOME"] = python_home
    # If using NCCL prefer parallel launch mode over cooperative groups, as the
    # former plays better with Realm.
    cmd_env["NCCL_LAUNCH_MODE"] = "PARALLEL"
    # Set some environment variables depending on our configuration that we
    # will check in the Legate binary to ensure that it is properly configured
    # Always make sure we include the Legion library
    if LIB_PATH not in cmd_env:
        cmd_env[LIB_PATH] = os.path.join(legate_dir, "lib")
    else:
        cmd_env[LIB_PATH] = (
            os.path.join(legate_dir, "lib") + os.pathsep + cmd_env[LIB_PATH]
        )
    cuda_config = os.path.join(legate_dir, "share", "legate", ".cuda.json")
    cuda_dir = load_json_config(cuda_config)
    if gpus > 0 and cuda_dir is None:
        raise ValueError(
            "Requested execution with GPUs but "
            + "Legate was not built with GPU support"
        )
    if gpus > 0:
        assert "LEGATE_NEED_CUDA" not in cmd_env
        cmd_env["LEGATE_NEED_CUDA"] = str(1)
        cmd_env[LIB_PATH] += os.pathsep + os.path.join(cuda_dir, "lib")
        cmd_env[LIB_PATH] += os.pathsep + os.path.join(cuda_dir, "lib64")
    if openmp > 0:
        assert "LEGATE_NEED_OPENMP" not in cmd_env
        cmd_env["LEGATE_NEED_OPENMP"] = str(1)
    if nodes > 1:
        assert "LEGATE_NEED_GASNET" not in cmd_env
        cmd_env["LEGATE_NEED_GASNET"] = str(1)
    if progress:
        assert "LEGATE_SHOW_PROGREES" not in cmd_env
        cmd_env["LEGATE_SHOW_PROGRESS"] = str(1)
    if no_tensor_cores:
        assert "LEGATE_DISABLE_TENSOR_CORES" not in cmd_env
        cmd_env["LEGATE_DISABLE_TENSOR_CORES"] = str(1)
    if mem_usage:
        assert "LEGATE_SHOW_USAGE" not in cmd_env
        cmd_env["LEGATE_SHOW_USAGE"] = str(1)
    # Configure certain limits
    defines_path = os.path.join(
        os.path.join(legate_dir, "include"), "legion_defines.h"
    )
    if "LEGATE_MAX_DIM" not in os.environ:
        cmd_env["LEGATE_MAX_DIM"] = read_c_define(
            defines_path, "LEGION_MAX_DIM"
        )
        assert cmd_env["LEGATE_MAX_DIM"] is not None
    if "LEGATE_MAX_FIELDS" not in os.environ:
        cmd_env["LEGATE_MAX_FIELDS"] = read_c_define(
            defines_path, "LEGION_MAX_FIELDS"
        )
        assert cmd_env["LEGATE_MAX_FIELDS"] is not None
    if "GASNET_PHYSMEM_MAX" not in cmd_env:
        # We bound how much memory GASNet is allowed to reserve, otherwise it
        # may over-reserve, limiting the amount of memory that can be used for
        # the application. Note that regmem/rsize and ib_rsize are allocated
        # out of this chunk.
        cmd_env["GASNET_PHYSMEM_MAX"] = "1G"
    # Special run modes
    if freeze_on_error:
        cmd_env["LEGION_FREEZE_ON_ERROR"] = str(1)
    # Debugging options
    cmd_env["REALM_BACKTRACE"] = str(1)
    if gasnet_trace:
        cmd_env["GASNET_TRACEFILE"] = os.path.join(log_dir, "gasnet_%.log")
    # Add any wrappers before the executable
    if launcher == "mpirun":
        # TODO: $OMPI_COMM_WORLD_RANK will only work for OpenMPI and IBM
        # Spectrum MPI. Intel MPI and MPICH use $PMI_RANK, MVAPICH2 uses
        # $MV2_COMM_WORLD_RANK. Figure out which one to use based on the
        # output of `mpirun --version`.
        node_id = "%q{OMPI_COMM_WORLD_RANK}"
        cmd = [
            "mpirun",
            "-n",
            str(nodes),
            "--npernode",
            "1",
            "--bind-to",
            "none",
            "--mca",
            "mpi_warn_on_fork",
            "0",
        ]
        for var in cmd_env:
            if (
                var == LIB_PATH
                or var.startswith("LEGATE_")
                or var.startswith("LEGION_")
                or var.startswith("LG_")
                or var.startswith("REALM_")
                or var.startswith("GASNET_")
                or var.startswith("PYTHON")
                or var.startswith("UCX_")
                or var.startswith("NCCL_")
                or var.startswith("NUMPY")
            ):
                cmd += ["-x", var]
    elif launcher == "jsrun":
        if cores_per_node is None:
            raise Exception("jsrun requires cores-per-node to be specified")
        node_id = "%q{OMPI_COMM_WORLD_RANK}"
        cmd = [
            "jsrun",
            "-n",
            str(nodes),
            "-r",
            "1",
            "-a",
            "1",
            "-c",
            str(cores_per_node),
            "-g",
            str(gpus),
            "-b",
            "none",
        ]
    elif launcher == "srun":
        node_id = "%q{SLURM_NODEID}"
        cmd = [
            "srun",
            "-n",
            str(nodes),
            "--ntasks-per-node",
            "1",
        ]
        if gdb or cuda_gdb:
            # Execute in pseudo-terminal mode when we need to be interactive
            cmd += ["--pty"]
    elif launcher == "none":
        if nodes == 1:
            node_id = "0"
        else:
            for v in [
                "OMPI_COMM_WORLD_RANK",
                "PMI_RANK",
                "MV2_COMM_WORLD_RANK",
                "SLURM_NODEID",
            ]:
                if v in os.environ:
                    node_id = os.environ[v]
                    break
        if node_id is None:
            raise Exception(
                "Could not detect node ID on multi-node run with "
                "externally-managed launching"
            )
        cmd = []
    else:
        raise Exception("Unsupported launcher: %s" % launcher)
    cmd += launcher_extra
    if gdb:
        if nodes > 1:
            print("WARNING: Legate does not support gdb for multi-node runs")
        elif os_name == "Darwin":
            cmd += ["lldb", "--"]
        else:
            cmd += ["gdb", "--args"]
    if cuda_gdb:
        if nodes > 1:
            print(
                "WARNING: Legate does not support cuda-gdb for multi-node runs"
            )
        else:
            cmd += ["cuda-gdb", "--args"]
    if nvprof:
        cmd += [
            "nvprof",
            "-o",
            os.path.join(log_dir, "legate_%s.nvvp" % node_id),
        ]
    if nsys:
        cmd += [
            "nsys",
            "profile",
            "-t",
            "cublas,cuda,cudnn,nvtx",
            "-s",
            "none",
            "-o",
            os.path.join(log_dir, "legate_%s" % node_id),
        ]
    # Add memcheck right before the binary
    if memcheck:
        cmd += ["cuda-memcheck"]
    # Now we're ready to build the actual command to run
    binary_dir = os.path.join(legate_dir, "bin")
    cmd += [os.path.join(binary_dir, "legion_python")]
    # This has to go before script name
    if not_control_replicable:
        cmd += ["--nocr"]
    if module is not None:
        cmd += ["-m", str(module)]
    # We always need one python processor per node and no local fields per node
    cmd += ["-ll:py", "1", "-lg:local", "0"]
    # Special run modes
    if freeze_on_error or gdb or cuda_gdb:
        # Running with userspace threads would not allow us to inspect the
        # stacktraces of suspended threads.
        cmd += ["-ll:force_kthreads"]
    # Translate the requests to Realm command line parameters
    if cpus != 1:
        cmd += ["-ll:cpu", str(cpus)]
    if gpus > 0:
        # Make sure that we skip busy GPUs
        cmd += ["-ll:gpu", str(gpus), "-cuda:skipbusy"]
    if openmp > 0:
        if ompthreads > 0:
            cmd += ["-ll:ocpu", str(openmp), "-ll:othr", str(ompthreads)]
            # If we have support for numa memories then add the extra flag
            if numamem > 0:
                cmd += ["-ll:onuma", "1"]
            else:
                cmd += ["-ll:onuma", "0"]
        else:
            print(
                "WARNING: Legate is ignoring request for "
                + str(openmp)
                + "OpenMP processors with 0 threads"
            )
    if utility != 1:
        cmd += ["-ll:util", str(utility)]
        # If we are running multi-node then make the number of active
        # message handler threads equal to our number of utility
        # processors in order to prevent head-of-line blocking
        if nodes > 1:
            cmd += ["-ll:bgwork", str(utility)]
    # Always specify the csize
    cmd += ["-ll:csize", str(sysmem)]
    if numamem > 0:
        cmd += ["-ll:nsize", str(numamem)]
    # Only specify GPU memory sizes if we have GPUs
    if gpus > 0:
        cmd += ["-ll:fsize", str(fbmem), "-ll:zsize", str(zcmem)]
    if regmem > 0:
        cmd += ["-ll:rsize", str(regmem)]
    logging_levels = ["openmp=5"]
    if profile:
        cmd += [
            "-lg:prof",
            str(nodes),
            "-lg:prof_logfile",
            os.path.join(log_dir, "legate_%.prof"),
        ]
        logging_levels.append("legion_prof=2")
    # The gpu log supression may not be needed in the future.
    # Currently, the cuda hijack layer generates some spurious warnings.
    if gpus > 0:
        logging_levels.append("gpu=5")
    if dataflow or event:
        cmd += [
            "-lg:spy",
            "-logfile",
            os.path.join(log_dir, "legate_%.spy"),
        ]
        logging_levels.append("legion_spy=2")
    logging_levels = ",".join(logging_levels)
    if user_logging_levels is not None:
        logging_levels += "," + user_logging_levels
    cmd += ["-level", logging_levels]
    if gdb and os_name == "Darwin":
        print(
            "WARNING: You must start the debugging session with the following "
            "command as LLDB "
        )
        print(
            "no longer forwards the environment to subprocesses for security "
            "reasons:"
        )
        print()
        print(
            "(lldb) process launch -v "
            + LIB_PATH
            + "="
            + cmd_env[LIB_PATH]
            + " -v PYTHONPATH="
            + cmd_env["PYTHONPATH"]
        )
        print()

    cmd += ["-lg:eager_alloc_percentage", eager_alloc]

    # Append all user flags to the command so that they can override whatever
    # the launcher has come up with.
    if opts:
        cmd += opts

    # Launch the child process
    if verbose:
        print(
            "Running: " + " ".join([shlex.quote(t) for t in cmd]), flush=True
        )
    child_proc = subprocess.Popen(cmd, env=cmd_env)
    # Wait for it to finish running
    result = child_proc.wait()
    # If we're profiling post process the logfiles and then clean them up when
    # we're done; make sure we only do this once if on a multi-node run with
    # externally-managed launching
    if profile and (launcher != "none" or node_id == "0"):
        tools_dir = os.path.join(legate_dir, "share", "legate")
        prof_py = os.path.join(tools_dir, "legion_prof.py")
        prof_cmd = [str(prof_py), "-o", "legate_prof"]
        for n in range(nodes):
            prof_cmd += ["legate_" + str(n) + ".prof"]
        if nodes > 4:
            print(
                "Skipping the processing of profiler output, to avoid wasting "
                "resources in a large allocation. Please manually run: "
                + " ".join([shlex.quote(t) for t in prof_cmd]),
                flush=True,
            )
        else:
            if verbose:
                print(
                    "Running: " + " ".join([shlex.quote(t) for t in prof_cmd]),
                    flush=True,
                )
            subprocess.check_call(prof_cmd, cwd=log_dir)
            # Clean up our mess of Legion Prof files
            for n in range(nodes):
                os.remove(os.path.join(log_dir, "legate_" + str(n) + ".prof"))
    # Similarly for spy runs
    if (dataflow or event) and (launcher != "none" or node_id == "0"):
        tools_dir = os.path.join(legate_dir, "share", "legate")
        spy_py = os.path.join(tools_dir, "legion_spy.py")
        spy_cmd = [str(spy_py)]
        if dataflow and event:
            spy_cmd += ["-de"]
        elif dataflow:
            spy_cmd += ["-d"]
        else:
            spy_cmd += ["-e"]
        for n in range(nodes):
            spy_cmd += ["legate_" + str(n) + ".spy"]
        if nodes > 4:
            print(
                "Skipping the processing of spy output, to avoid wasting "
                "resources in a large allocation. Please manually run: "
                + " ".join([shlex.quote(t) for t in spy_cmd]),
                flush=True,
            )
        else:
            if verbose:
                print(
                    "Running: " + " ".join([shlex.quote(t) for t in spy_cmd]),
                    flush=True,
                )
            subprocess.check_call(spy_cmd, cwd=log_dir)
            # Clean up our mess of Legion Spy files
            for n in range(nodes):
                os.remove(os.path.join(log_dir, "legate_" + str(n) + ".spy"))
    return result


def driver():
    parser = argparse.ArgumentParser(
        description="Legate Driver.", allow_abbrev=False
    )
    parser.add_argument(
        "--nodes",
        type=int,
        default=1,
        dest="nodes",
        help="Number of nodes to use",
    )
    parser.add_argument(
        "--no-replicate",
        dest="not_control_replicable",
        action="store_true",
        required=False,
        help="Execute this program without control replication.  Most of the "
        "time, this is not recommended.  This option should be used for "
        "debugging.  The -lg:safe_ctrlrepl Legion option may be helpful "
        "with discovering issues with replicated control.",
    )
    parser.add_argument(
        "--cpus",
        type=int,
        default=4,
        dest="cpus",
        help="Number of CPUs per node to use",
    )
    parser.add_argument(
        "--gpus",
        type=int,
        default=0,
        dest="gpus",
        help="Number of GPUs per node to use",
    )
    parser.add_argument(
        "--omps",
        type=int,
        default=(int(os.environ.get("LEGATE_OMP_PROCS", 0))),
        dest="openmp",
        help="Number OpenMP processors per node to use",
    )
    parser.add_argument(
        "--ompthreads",
        type=int,
        default=(int(os.environ.get("LEGATE_OMP_THREADS", 4))),
        dest="ompthreads",
        help="Number of threads per OpenMP processor",
    )
    parser.add_argument(
        "--utility",
        type=int,
        default=(int(os.environ.get("LEGATE_UTILITY_CORES", 2))),
        dest="utility",
        help="Number of Utility processors per node to request for meta-work",
    )
    parser.add_argument(
        "--sysmem",
        type=int,
        default=(int(os.environ.get("LEGATE_SYSMEM", 4000))),
        dest="sysmem",
        help="Amount of DRAM memory per node (in MBs)",
    )
    parser.add_argument(
        "--numamem",
        type=int,
        default=(int(os.environ.get("LEGATE_NUMAMEM", 0))),
        dest="numamem",
        help="Amount of DRAM memory per NUMA domain (in MBs)",
    )
    parser.add_argument(
        "--fbmem",
        type=int,
        default=(int(os.environ.get("LEGATE_FBMEM", 4000))),
        dest="fbmem",
        help="Amount of framebuffer memory per GPU (in MBs)",
    )
    parser.add_argument(
        "--zcmem",
        type=int,
        default=(int(os.environ.get("LEGATE_ZCMEM", 32))),
        dest="zcmem",
        help="Amount of zero-copy memory per node (in MBs)",
    )
    parser.add_argument(
        "--regmem",
        type=int,
        default=(int(os.environ.get("LEGATE_REGMEM", 0))),
        dest="regmem",
        help="Amount of registered CPU-side pinned memory per node (in MBs)",
    )
    parser.add_argument(
        "--profile",
        dest="profile",
        action="store_true",
        required=False,
        help="profile Legate execution",
    )
    parser.add_argument(
        "--freeze-on-error",
        dest="freeze_on_error",
        action="store_true",
        required=False,
        help="if the program crashes, freeze execution right before exit so a "
        "debugger can be attached",
    )
    parser.add_argument(
        "--dataflow",
        dest="dataflow",
        action="store_true",
        required=False,
        help="Generate Legate dataflow graph",
    )
    parser.add_argument(
        "--event",
        dest="event",
        action="store_true",
        required=False,
        help="Generate Legate event graph",
    )
    parser.add_argument(
        "--logdir",
        type=str,
        default=os.getcwd(),
        dest="logdir",
        help="Directory for Legate log files (defaults to current directory)",
    )
    parser.add_argument(
        "--logging",
        type=str,
        default=None,
        dest="user_logging_levels",
        help="extra loggers to turn on",
    )
    parser.add_argument(
        "--gdb",
        dest="gdb",
        action="store_true",
        required=False,
        help="run Legate inside gdb",
    )
    parser.add_argument(
        "--cuda-gdb",
        dest="cuda_gdb",
        action="store_true",
        required=False,
        help="run Legate inside cuda-gdb",
    )
    parser.add_argument(
        "--memcheck",
        dest="memcheck",
        action="store_true",
        required=False,
        help="run Legate with cuda-memcheck",
    )
    parser.add_argument(
        "--module",
        dest="module",
        default=None,
        required=False,
        help="Specify a Python module to load before running",
    )
    parser.add_argument(
        "--nvprof",
        dest="nvprof",
        action="store_true",
        required=False,
        help="run Legate with nvprof",
    )
    parser.add_argument(
        "--nsys",
        dest="nsys",
        action="store_true",
        required=False,
        help="run Legate with nsys",
    )
    parser.add_argument(
        "--progress",
        dest="progress",
        action="store_true",
        required=False,
        help="show progress of operations when running the program",
    )
    parser.add_argument(
        "--no-tensor",
        dest="no_tensor_cores",
        action="store_true",
        required=False,
        help="disable the use of GPU tensor cores for better determinism",
    )
    parser.add_argument(
        "--mem-usage",
        dest="mem_usage",
        action="store_true",
        required=False,
        help="report the memory usage by Legate in every memory",
    )
    parser.add_argument(
        "--cores-per-node",
        dest="cores_per_node",
        type=int,
        required=False,
        help="total number of CPU cores available to legate on each node",
    )
    parser.add_argument(
        "--launcher",
        dest="launcher",
        choices=["mpirun", "jsrun", "srun", "none"],
        default="none",
        help='launcher program to use (set to "none" for local runs, or if '
        "the launch has already happened by the time legate is invoked)",
    )
    parser.add_argument(
        "--verbose",
        dest="verbose",
        action="store_true",
        required=False,
        help="print out each shell command before running it",
    )
    parser.add_argument(
        "--gasnet-trace",
        dest="gasnet_trace",
        action="store_true",
        default=False,
        required=False,
        help="enable GASNet tracing (assumes GASNet was configured with "
        "--enable--trace)",
    )
    # FIXME: We set the eager pool size to 50% of the total size for now.
    #        This flag will be gone once we roll out a new allocation scheme.
    parser.add_argument(
        "--eager-alloc-percentage",
        dest="eager_alloc",
        default=(os.environ.get("LEGATE_EAGER_ALLOC_PERCENTAGE", "50")),
        required=False,
        help="Specify the size of eager allocation pool in percentage",
    )
    parser.add_argument(
        "--launcher-extra",
        dest="launcher_extra",
        action="append",
        default=[],
        required=False,
        help="additional argument to pass to the launcher (can appear more "
        "than once)",
    )
    args, opts = parser.parse_known_args()
    # See if we have at least one script file to run
    console = True
    for opt in opts:
        if ".py" in opt:
            console = False
            break
    if console and not args.not_control_replicable:
        print("WARNING: Disabling control replication for interactive run")
        args.not_control_replicable = True
    return run_legate(
        args.nodes,
        args.cpus,
        args.gpus,
        args.openmp,
        args.ompthreads,
        args.utility,
        args.sysmem,
        args.numamem,
        args.fbmem,
        args.zcmem,
        args.regmem,
        opts,
        args.profile,
        args.dataflow,
        args.event,
        args.logdir,
        args.user_logging_levels,
        args.gdb,
        args.cuda_gdb,
        args.memcheck,
        args.module,
        args.nvprof,
        args.nsys,
        args.progress,
        args.freeze_on_error,
        args.no_tensor_cores,
        args.mem_usage,
        args.not_control_replicable,
        args.cores_per_node,
        args.launcher,
        args.verbose,
<<<<<<< HEAD
        #args.interpreter,
=======
>>>>>>> 166ec687
        args.gasnet_trace,
        args.eager_alloc,
        args.launcher_extra,
    )


if __name__ == "__main__":
    sys.exit(driver())<|MERGE_RESOLUTION|>--- conflicted
+++ resolved
@@ -829,11 +829,6 @@
         args.not_control_replicable,
         args.cores_per_node,
         args.launcher,
-        args.verbose,
-<<<<<<< HEAD
-        #args.interpreter,
-=======
->>>>>>> 166ec687
         args.gasnet_trace,
         args.eager_alloc,
         args.launcher_extra,
