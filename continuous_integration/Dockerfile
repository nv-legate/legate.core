<<<<<<< HEAD
ARG BASE_IMAGE=rapidsai/devcontainers:23.08-cpp-cuda11.8-mambaforge-ubuntu22.04
FROM ${BASE_IMAGE} as stage0

ARG USE_CUDA=1
ENV USE_CUDA=${USE_CUDA}

ARG BUILD_MARCH=nocona
ENV BUILD_MARCH=${BUILD_MARCH}

ARG AWS_DEFAULT_REGION
ENV AWS_DEFAULT_REGION=${AWS_DEFAULT_REGION:-"us-east-2"}

ARG AWS_REGION
ENV AWS_REGION=${AWS_REGION:-${AWS_DEFAULT_REGION}}

ENV DEFAULT_CONDA_ENV=legate
=======
ARG BASE_IMAGE
FROM ${BASE_IMAGE} as stage0

SHELL ["/bin/bash", "-c"]

>>>>>>> 4ef27f2f
ENV PYTHONDONTWRITEBYTECODE=1
ENV SCCACHE_REGION=${AWS_REGION}
ENV SCCACHE_BUCKET="rapids-sccache-devs"
ENV SCCACHE_S3_KEY_PREFIX=legate-cunumeric-dev
ENV VAULT_HOST=https://vault.ops.k8s.rapids.ai
# 8 hours
ENV VAULT_S3_TTL="28800s"

SHELL ["/bin/bash", "-Eeox", "pipefail", "-c"]

USER coder

WORKDIR /home/coder/.artifacts
WORKDIR /home/coder

COPY --chown=coder:coder continuous_integration/home/coder/.local/bin/* /home/coder/.local/bin/
COPY --chown=coder:coder . /home/coder/legate

<<<<<<< HEAD
=======
RUN chmod a+x /home/coder/.local/bin/* && \
    mkdir -p /tmp/out && \
    chown -R coder:coder /tmp/out

>>>>>>> 4ef27f2f
#---------------------------------------------------
FROM stage0 as build

<<<<<<< HEAD
# Mount in secrets
RUN --mount=type=secret,id=GH_TOKEN,uid=1000,gid=1000              \
    --mount=type=secret,id=AWS_ACCESS_KEY_ID,uid=1000,gid=1000     \
    --mount=type=secret,id=AWS_SESSION_TOKEN,uid=1000,gid=1000     \
    --mount=type=secret,id=AWS_SECRET_ACCESS_KEY,uid=1000,gid=1000 \
<<EOF

{ set +xo history; } 2>/dev/null;
eval "$(                                                   \
    find /run/secrets/ -type f -exec                       \
      bash -c 'echo ${0/\/run\/secrets\//}=$(<${0})' {} \; \
  | xargs -r -d'\n' -I% echo -n export %\;                 \
)";
{ set -xo history; } 2>/dev/null;

if grep -qE "^$" <<< "${GH_TOKEN:-}" \
&& grep -qE "^$" <<< "${AWS_ACCESS_KEY_ID:-}" \
&& grep -qE "^$" <<< "${AWS_SECRET_ACCESS_KEY:-}"; then
    export SCCACHE_BUCKET="";
fi

. devcontainer-utils-post-attach-command;

make-conda-env;

build-all;

EOF

#---------------------------------------------------
FROM stage0 as final

COPY --from=build /home/coder/.artifacts /home/coder/.artifacts

# Create a fresh conda env from the new legate_core package

RUN mamba create -yn ${DEFAULT_CONDA_ENV:-legate}   \
 && mamba install -yn ${DEFAULT_CONDA_ENV:-legate}  \
    # local legate_core channel first
    -c ~/.artifacts/legate_core                     \
    # then conda-forge
    -c conda-forge                                  \
    # and finally nvidia
    -c nvidia                                       \
    legate-core                                     \
    mypy pytest pytest-mock ipython jupyter_client  \
    ;
=======
USER coder
WORKDIR /home/coder

RUN set -x && . conda-utils && get_yaml_and_make_conda_env

#---------------------------------------------------
FROM setup as build
USER coder
WORKDIR /home/coder

ARG GITHUB_TOKEN
ENV GITHUB_TOKEN=${GITHUB_TOKEN}
ARG AWS_SESSION_TOKEN
ENV AWS_SESSION_TOKEN=${AWS_SESSION_TOKEN}
ARG AWS_ACCESS_KEY_ID
ENV AWS_ACCESS_KEY_ID=${AWS_ACCESS_KEY_ID}
ARG AWS_SECRET_ACCESS_KEY
ENV AWS_SECRET_ACCESS_KEY=${AWS_SECRET_ACCESS_KEY}

COPY --chown=coder:coder .creds /run/secrets

RUN entrypoint build-legate-all

#---------------------------------------------------
FROM stage0 as final
USER coder
WORKDIR /home/coder

COPY --from=build --chown=coder:coder /tmp/out /tmp/out
COPY --from=build --chown=coder:coder /tmp/conda-build /tmp/conda-build
COPY --from=build --chown=coder:coder /tmp/env_yaml /tmp/env_yaml
>>>>>>> 4ef27f2f
<|MERGE_RESOLUTION|>--- conflicted
+++ resolved
@@ -1,6 +1,7 @@
-<<<<<<< HEAD
 ARG BASE_IMAGE=rapidsai/devcontainers:23.08-cpp-cuda11.8-mambaforge-ubuntu22.04
 FROM ${BASE_IMAGE} as stage0
+
+SHELL ["/bin/bash", "-Eeox", "pipefail", "-c"]
 
 ARG USE_CUDA=1
 ENV USE_CUDA=${USE_CUDA}
@@ -15,13 +16,6 @@
 ENV AWS_REGION=${AWS_REGION:-${AWS_DEFAULT_REGION}}
 
 ENV DEFAULT_CONDA_ENV=legate
-=======
-ARG BASE_IMAGE
-FROM ${BASE_IMAGE} as stage0
-
-SHELL ["/bin/bash", "-c"]
-
->>>>>>> 4ef27f2f
 ENV PYTHONDONTWRITEBYTECODE=1
 ENV SCCACHE_REGION=${AWS_REGION}
 ENV SCCACHE_BUCKET="rapids-sccache-devs"
@@ -29,8 +23,6 @@
 ENV VAULT_HOST=https://vault.ops.k8s.rapids.ai
 # 8 hours
 ENV VAULT_S3_TTL="28800s"
-
-SHELL ["/bin/bash", "-Eeox", "pipefail", "-c"]
 
 USER coder
 
@@ -40,17 +32,9 @@
 COPY --chown=coder:coder continuous_integration/home/coder/.local/bin/* /home/coder/.local/bin/
 COPY --chown=coder:coder . /home/coder/legate
 
-<<<<<<< HEAD
-=======
-RUN chmod a+x /home/coder/.local/bin/* && \
-    mkdir -p /tmp/out && \
-    chown -R coder:coder /tmp/out
-
->>>>>>> 4ef27f2f
 #---------------------------------------------------
 FROM stage0 as build
 
-<<<<<<< HEAD
 # Mount in secrets
 RUN --mount=type=secret,id=GH_TOKEN,uid=1000,gid=1000              \
     --mount=type=secret,id=AWS_ACCESS_KEY_ID,uid=1000,gid=1000     \
@@ -76,7 +60,7 @@
 
 make-conda-env;
 
-build-all;
+build-legate-all;
 
 EOF
 
@@ -97,37 +81,4 @@
     -c nvidia                                       \
     legate-core                                     \
     mypy pytest pytest-mock ipython jupyter_client  \
-    ;
-=======
-USER coder
-WORKDIR /home/coder
-
-RUN set -x && . conda-utils && get_yaml_and_make_conda_env
-
-#---------------------------------------------------
-FROM setup as build
-USER coder
-WORKDIR /home/coder
-
-ARG GITHUB_TOKEN
-ENV GITHUB_TOKEN=${GITHUB_TOKEN}
-ARG AWS_SESSION_TOKEN
-ENV AWS_SESSION_TOKEN=${AWS_SESSION_TOKEN}
-ARG AWS_ACCESS_KEY_ID
-ENV AWS_ACCESS_KEY_ID=${AWS_ACCESS_KEY_ID}
-ARG AWS_SECRET_ACCESS_KEY
-ENV AWS_SECRET_ACCESS_KEY=${AWS_SECRET_ACCESS_KEY}
-
-COPY --chown=coder:coder .creds /run/secrets
-
-RUN entrypoint build-legate-all
-
-#---------------------------------------------------
-FROM stage0 as final
-USER coder
-WORKDIR /home/coder
-
-COPY --from=build --chown=coder:coder /tmp/out /tmp/out
-COPY --from=build --chown=coder:coder /tmp/conda-build /tmp/conda-build
-COPY --from=build --chown=coder:coder /tmp/env_yaml /tmp/env_yaml
->>>>>>> 4ef27f2f
+    ;