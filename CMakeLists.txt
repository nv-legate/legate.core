#=============================================================================
# Copyright 2022 NVIDIA Corporation
#
# Licensed under the Apache License, Version 2.0 (the "License");
# you may not use this file except in compliance with the License.
# You may obtain a copy of the License at
#
#     http://www.apache.org/licenses/LICENSE-2.0
#
# Unless required by applicable law or agreed to in writing, software
# distributed under the License is distributed on an "AS IS" BASIS,
# WITHOUT WARRANTIES OR CONDITIONS OF ANY KIND, either express or implied.
# See the License for the specific language governing permissions and
# limitations under the License.
#=============================================================================

cmake_minimum_required(VERSION 3.22.1 FATAL_ERROR)

##############################################################################
# - Download and initialize RAPIDS CMake helpers -----------------------------

file(DOWNLOAD https://raw.githubusercontent.com/rapidsai/rapids-cmake/branch-22.08/RAPIDS.cmake
     ${CMAKE_BINARY_DIR}/RAPIDS.cmake)
include(${CMAKE_BINARY_DIR}/RAPIDS.cmake)

<<<<<<< HEAD
if(CMAKE_VERSION VERSION_GREATER_EQUAL 3.13)
  cmake_policy(SET CMP0077 NEW)
  set(CMAKE_POLICY_DEFAULT_CMP0077 NEW)
endif()

if(CMAKE_VERSION VERSION_GREATER_EQUAL 3.21)
  cmake_policy(SET CMP0126 NEW)
  set(CMAKE_POLICY_DEFAULT_CMP0126 NEW)
endif()

##############################################################################
# - Project definition -------------------------------------------------------

project(LEGATE_CORE VERSION 22.07.00 LANGUAGES C CXX)

# Write the version header
rapids_cmake_write_version_file(include/legate/version_config.hpp)

# Needed to integrate with LLVM/clang tooling
set(CMAKE_EXPORT_COMPILE_COMMANDS ON)

##############################################################################
# - User Options  ------------------------------------------------------------

include(cmake/Modules/legate_core_options.cmake)

##############################################################################
# - Build Type ---------------------------------------------------------------

# Set a default build type if none was specified
rapids_cmake_build_type(Release)

# ##################################################################################################
# * conda environment -----------------------------------------------------------------------------
rapids_cmake_support_conda_env(conda_env MODIFY_PREFIX_PATH)

##############################################################################
# - Dependencies -------------------------------------------------------------

# add third party dependencies using CPM
rapids_cpm_init(OVERRIDE ${CMAKE_CURRENT_SOURCE_DIR}/cmake/versions.json)

function(_find_package_Python3)
  find_package(Python3 REQUIRED COMPONENTS Interpreter Development)
  message(VERBOSE "legate.core: Has Python3: ${Python3_FOUND}")
  message(VERBOSE "legate.core: Has Python 3 interpreter: ${Python3_Interpreter_FOUND}")
  message(VERBOSE "legate.core: Python 3 include directories: ${Python3_INCLUDE_DIRS}")
  message(VERBOSE "legate.core: Python 3 libraries: ${Python3_LIBRARIES}")
  message(VERBOSE "legate.core: Python 3 library directories: ${Python3_LIBRARY_DIRS}")
  message(VERBOSE "legate.core: Python 3 version: ${Python3_VERSION}")
endfunction()

if(Legion_USE_Python)
  _find_package_Python3()
  if(Python3_FOUND AND Python3_VERSION)
    set(Legion_Python_Version ${Python3_VERSION})
  endif()
endif()

###
# If we find Legion already configured on the system, it will report whether it
# was compiled with Python (Legion_USE_PYTHON), CUDA (Legion_USE_CUDA), OpenMP
# (Legion_USE_OpenMP), and GASNet (Legion_USE_GASNet).
#
# We use the same variables as Legion because we want to enable/disable each of
# these features based on how Legion was configured (it doesn't make sense to
# build legate.core's Python bindings if Legion's bindings weren't compiled).
###
include(cmake/thirdparty/get_legion.cmake)

# If Legion_USE_Python was toggled ON by find_package(Legion), find Python3
if(Legion_USE_Python AND (NOT Python3_FOUND))
  _find_package_Python3()
endif()

if(Legion_USE_GASNet)
  find_package(MPI REQUIRED)
endif()

if(Legion_USE_CUDA)
  # Find the CUDAToolkit
  rapids_find_package(
    CUDAToolkit REQUIRED
    BUILD_EXPORT_SET legate-core-exports
    INSTALL_EXPORT_SET legate-core-exports
  )

  # Find NCCL
  include(cmake/thirdparty/get_nccl.cmake)

  # Enable the CUDA language
  enable_language(CUDA)

  # Must come after `enable_language(CUDA)`
  # Use `-isystem <path>` instead of `-isystem=<path>`
  # because the former works with clangd intellisense
  set(CMAKE_INCLUDE_SYSTEM_FLAG_CUDA "-isystem ")
endif()

# Find or install Thrust
include(cmake/thirdparty/get_thrust.cmake)

##############################################################################
# - legate.core --------------------------------------------------------------

set(LEGATE_CORE_SOURCES "")
set(LEGATE_CORE_CXX_DEFS "")
set(LEGATE_CORE_CUDA_DEFS "")
set(LEGATE_CORE_CXX_OPTIONS "")
set(LEGATE_CORE_CUDA_OPTIONS "")

include(cmake/Modules/set_cpu_arch_flags.cmake)
set_cpu_arch_flags(LEGATE_CORE_CXX_OPTIONS)

if(NOT CMAKE_BUILD_TYPE STREQUAL "Release")
  list(APPEND LEGATE_CORE_CXX_DEFS DEBUG_LEGATE)
  list(APPEND LEGATE_CORE_CUDA_DEFS DEBUG_LEGATE)
endif()

if(Legion_USE_CUDA)
  list(APPEND LEGATE_CORE_CXX_DEFS LEGATE_USE_CUDA)
  list(APPEND LEGATE_CORE_CUDA_DEFS LEGATE_USE_CUDA)

  add_cuda_architecture_defines(LEGATE_CORE_CUDA_DEFS)

  list(APPEND LEGATE_CORE_CUDA_OPTIONS -Xfatbin=-compress-all)
  list(APPEND LEGATE_CORE_CUDA_OPTIONS --expt-extended-lambda)
  list(APPEND LEGATE_CORE_CUDA_OPTIONS --expt-relaxed-constexpr)
endif()

if(Legion_USE_OpenMP)
  list(APPEND LEGATE_CORE_CXX_DEFS LEGATE_USE_OPENMP)
  list(APPEND LEGATE_CORE_CUDA_DEFS LEGATE_USE_OPENMP)
endif()

if(Legion_USE_GASNet)
  list(APPEND LEGATE_CORE_CXX_DEFS LEGATE_USE_GASNET)
  list(APPEND LEGATE_CORE_CUDA_DEFS LEGATE_USE_GASNET)
endif()

# Change THRUST_DEVICE_SYSTEM for `.cpp` files
# TODO: This is what we do in cuNumeric, should we do it here as well?
if(Legion_USE_OpenMP)
  list(APPEND LEGATE_CORE_CXX_OPTIONS -UTHRUST_DEVICE_SYSTEM)
  list(APPEND LEGATE_CORE_CXX_OPTIONS -DTHRUST_DEVICE_SYSTEM=THRUST_DEVICE_SYSTEM_OMP)
elseif(NOT Legion_USE_CUDA)
  list(APPEND LEGATE_CORE_CXX_OPTIONS -UTHRUST_DEVICE_SYSTEM)
  list(APPEND LEGATE_CORE_CXX_OPTIONS -DTHRUST_DEVICE_SYSTEM=THRUST_DEVICE_SYSTEM_CPP)
endif()
# Or should we only do it if OpenMP and CUDA are both disabled?
# if(NOT Legion_USE_OpenMP AND (NOT Legion_USE_CUDA))
#   list(APPEND LEGATE_CORE_CXX_OPTIONS -UTHRUST_DEVICE_SYSTEM)
#   list(APPEND LEGATE_CORE_CXX_OPTIONS -DTHRUST_DEVICE_SYSTEM=THRUST_DEVICE_SYSTEM_CPP)
# endif()

list(APPEND LEGATE_CORE_SOURCES
  src/core/legate_c.cc
  src/core/comm/comm.cc
  src/core/comm/comm_cpu.cc
  src/core/comm/coll.cc
  src/core/data/allocator.cc
  src/core/data/scalar.cc
  src/core/data/store.cc
  src/core/data/transform.cc
  src/core/mapping/base_mapper.cc
  src/core/mapping/core_mapper.cc
  src/core/mapping/instance_manager.cc
  src/core/mapping/mapping.cc
  src/core/mapping/task.cc
  src/core/runtime/context.cc
  src/core/runtime/projection.cc
  src/core/runtime/runtime.cc
  src/core/runtime/shard.cc
  src/core/task/return.cc
  src/core/task/task.cc
  src/core/utilities/debug.cc
  src/core/utilities/deserializer.cc
  src/core/utilities/machine.cc
  src/core/utilities/linearize.cc
)

if(Legion_USE_GASNet)
  list(APPEND LEGATE_CORE_SOURCES
    src/core/comm/alltoall_thread_mpi.cc
    src/core/comm/alltoallv_thread_mpi.cc
    src/core/comm/gather_thread_mpi.cc
    src/core/comm/allgather_thread_mpi.cc
    src/core/comm/bcast_thread_mpi.cc)
else()
  list(APPEND LEGATE_CORE_SOURCES
    src/core/comm/alltoall_thread_local.cc
    src/core/comm/alltoallv_thread_local.cc
    src/core/comm/allgather_thread_local.cc)
endif()

if(Legion_USE_CUDA)
  list(APPEND LEGATE_CORE_SOURCES
    src/core/comm/comm_nccl.cu
    src/core/cuda/stream_pool.cu)
endif()

add_library(legate_core ${LEGATE_CORE_SOURCES})
add_library(legate::core ALIAS legate_core)

set_target_properties(legate_core
           PROPERTIES EXPORT_NAME                         core
                      LIBRARY_OUTPUT_NAME                 lgcore
                      BUILD_RPATH                         "\$ORIGIN"
                      INSTALL_RPATH                       "\$ORIGIN"
                      CXX_STANDARD                        17
                      CXX_STANDARD_REQUIRED               ON
                      CUDA_STANDARD                       17
                      CUDA_STANDARD_REQUIRED              ON
                      POSITION_INDEPENDENT_CODE           ON
                      INTERFACE_POSITION_INDEPENDENT_CODE ON
                      LIBRARY_OUTPUT_DIRECTORY            lib)

# Add Conda library, and include paths if specified
if(TARGET conda_env)
  target_link_libraries(legate_core PRIVATE conda_env)
endif()

if(Legion_USE_CUDA)
  if(LEGATE_CORE_STATIC_CUDA_RUNTIME)
    set_target_properties(legate_core PROPERTIES CUDA_RUNTIME_LIBRARY Static)
    # Make sure to export to consumers what runtime we used
    target_link_libraries(legate_core PUBLIC CUDA::cudart_static)
  else()
    set_target_properties(legate_core PROPERTIES CUDA_RUNTIME_LIBRARY Shared)
    # Make sure to export to consumers what runtime we used
    target_link_libraries(legate_core PUBLIC CUDA::cudart)
  endif()
endif()

###
# Preinclude `realm_defines.h` and `legion_defines.h` in all compilations.
# TODO: It isn't possible to expose this as part of the public legate_core
# target's interface in a portable way, so this code needs to be duplicated
# in both legate.core and cuNumeric.
#
# A better solution would be to add #include directives to the requisite
# legate.core and cuNumeric headers.
###
include(cmake/Modules/legion_helpers.cmake)
get_legion_and_realm_includes(extra_include_options)

target_link_libraries(legate_core
   PUBLIC Legion::Legion
          legate::Thrust
          $<TARGET_NAME_IF_EXISTS:CUDA::nvToolsExt>
  PRIVATE $<TARGET_NAME_IF_EXISTS:MPI::MPI_CXX>
          $<TARGET_NAME_IF_EXISTS:NCCL::NCCL>)

target_compile_options(legate_core
  PRIVATE ${extra_include_options}
          "$<$<COMPILE_LANGUAGE:CXX>:${LEGATE_CORE_CXX_OPTIONS}>"
          "$<$<COMPILE_LANGUAGE:CUDA>:${LEGATE_CORE_CUDA_OPTIONS}>")

target_compile_definitions(legate_core
  PUBLIC "$<$<COMPILE_LANGUAGE:CXX>:${LEGATE_CORE_CXX_DEFS}>"
         "$<$<COMPILE_LANGUAGE:CUDA>:${LEGATE_CORE_CUDA_DEFS}>")

target_include_directories(legate_core
  PUBLIC
    $<BUILD_INTERFACE:${LEGATE_CORE_SOURCE_DIR}/src>
  INTERFACE
    $<INSTALL_INTERFACE:include/legate>
)

if(Legion_USE_CUDA)
  file(WRITE "${CMAKE_CURRENT_BINARY_DIR}/fatbin.ld"
          [=[
SECTIONS
{
.nvFatBinSegment : { *(.nvFatBinSegment) }
.nv_fatbin : { *(.nv_fatbin) }
}
]=])

  # ensure CUDA symbols aren't relocated to the middle of the debug build binaries
  target_link_options(legate_core PRIVATE "${CMAKE_CURRENT_BINARY_DIR}/fatbin.ld")
endif()

add_custom_target(legate_c_h_c ALL
  COMMENT "Preprocess src/core/legate_c.h for Python CFFI bindings"
  COMMAND ${CMAKE_C_COMPILER} -E -DLEGATE_USE_PYTHON_CFFI
          "-I$<JOIN:$<TARGET_PROPERTY:Legion::Legion,INTERFACE_INCLUDE_DIRECTORIES>,;-I>"
          -P "${CMAKE_CURRENT_SOURCE_DIR}/src/core/legate_c.h"
          -o "${CMAKE_CURRENT_BINARY_DIR}/include/legate/legate_c.h.i"
  BYPRODUCTS "${CMAKE_CURRENT_BINARY_DIR}/include/legate/legate_c.h.i"
  COMMAND_EXPAND_LISTS
)
# Generate a target that depends on legate_c_h_c
add_library(legate_c_h_i INTERFACE)
add_dependencies(legate_c_h_i legate_c_h_c)

##############################################################################
# - install targets-----------------------------------------------------------

include(CPack)
include(GNUInstallDirs)
rapids_cmake_install_lib_dir(lib_dir)

install(TARGETS legate_core
        DESTINATION ${lib_dir}
        EXPORT legate-core-exports)

install(
  FILES src/legate.h
        src/legate_defines.h
        src/legate_preamble.h
        ${CMAKE_CURRENT_BINARY_DIR}/include/legate/legate_c.h.i
        ${CMAKE_CURRENT_BINARY_DIR}/include/legate/version_config.hpp
  DESTINATION ${CMAKE_INSTALL_INCLUDEDIR}/legate)

install(
  FILES src/core/legate_c.h
  DESTINATION ${CMAKE_INSTALL_INCLUDEDIR}/legate/core)

install(
  FILES src/core/comm/coll.h
        src/core/comm/communicator.h
  DESTINATION ${CMAKE_INSTALL_INCLUDEDIR}/legate/core/comm)

install(
  FILES src/core/cuda/cuda_help.h
        src/core/cuda/stream_pool.h
  DESTINATION ${CMAKE_INSTALL_INCLUDEDIR}/legate/core/cuda)

install(
  FILES src/core/data/allocator.h
        src/core/data/buffer.h
        src/core/data/scalar.h
        src/core/data/scalar.inl
        src/core/data/store.h
        src/core/data/store.inl
        src/core/data/transform.h
  DESTINATION ${CMAKE_INSTALL_INCLUDEDIR}/legate/core/data)

install(
  FILES src/core/mapping/base_mapper.h
        src/core/mapping/mapping.h
        src/core/mapping/task.h
        src/core/mapping/task.inl
  DESTINATION ${CMAKE_INSTALL_INCLUDEDIR}/legate/core/mapping)

install(
  FILES src/core/runtime/context.h
        src/core/runtime/runtime.h
  DESTINATION ${CMAKE_INSTALL_INCLUDEDIR}/legate/core/runtime)

install(
  FILES src/core/task/exception.h
        src/core/task/return.h
        src/core/task/task.h
  DESTINATION ${CMAKE_INSTALL_INCLUDEDIR}/legate/core/task)

install(
  FILES src/core/utilities/debug.h
        src/core/utilities/deserializer.h
        src/core/utilities/deserializer.inl
        src/core/utilities/dispatch.h
        src/core/utilities/machine.h
        src/core/utilities/nvtx_help.h
        src/core/utilities/span.h
        src/core/utilities/type_traits.h
        src/core/utilities/typedefs.h
  DESTINATION ${CMAKE_INSTALL_INCLUDEDIR}/legate/core/utilities)

##############################################################################
# - install export -----------------------------------------------------------

set(doc_string
        [=[
Provide targets for Legate Core, the Foundation for All Legate Libraries.

Imported Targets:
  - legate::core

]=])

string(JOIN "\n" code_string
[=[
if(NOT TARGET legate::Thrust)
  thrust_create_target(legate::Thrust FROM_OPTIONS)
endif()
]=]
  "set(Legion_USE_CUDA ${Legion_USE_CUDA})"
  "set(Legion_USE_OpenMP ${Legion_USE_OpenMP})"
  "set(Legion_USE_Python ${Legion_USE_Python})"
  "set(Legion_USE_GASNet ${Legion_USE_GASNet})"
  "set(Legion_BOUNDS_CHECKS ${Legion_BOUNDS_CHECKS})"
)

rapids_export(
  INSTALL legate_core
  EXPORT_SET legate-core-exports
  GLOBAL_TARGETS core
  NAMESPACE legate::
  DOCUMENTATION doc_string
  FINAL_CODE_BLOCK code_string)

# build export targets
rapids_export(
  BUILD legate_core
  EXPORT_SET legate-core-exports
  GLOBAL_TARGETS core
  NAMESPACE legate::
  DOCUMENTATION doc_string
  FINAL_CODE_BLOCK code_string)
=======
set(legate_core_version 22.07.00)

if(SKBUILD)
  project(
    legate_core-python
    VERSION ${legate_core_version}
    LANGUAGES # TODO: Building Python extension modules via the python_extension_module requires the C
              # language to be enabled here. The test project that is built in scikit-build to verify
              # various linking options for the python library is hardcoded to build with C, so until
              # that is fixed we need to keep C.
              C CXX)
  include(skbuild.cmake)
else()
  project(LEGATE_CORE VERSION ${legate_core_version} LANGUAGES C CXX)

  include(legate_core.cmake)
endif()
>>>>>>> 64b2d884
<|MERGE_RESOLUTION|>--- conflicted
+++ resolved
@@ -23,418 +23,6 @@
      ${CMAKE_BINARY_DIR}/RAPIDS.cmake)
 include(${CMAKE_BINARY_DIR}/RAPIDS.cmake)
 
-<<<<<<< HEAD
-if(CMAKE_VERSION VERSION_GREATER_EQUAL 3.13)
-  cmake_policy(SET CMP0077 NEW)
-  set(CMAKE_POLICY_DEFAULT_CMP0077 NEW)
-endif()
-
-if(CMAKE_VERSION VERSION_GREATER_EQUAL 3.21)
-  cmake_policy(SET CMP0126 NEW)
-  set(CMAKE_POLICY_DEFAULT_CMP0126 NEW)
-endif()
-
-##############################################################################
-# - Project definition -------------------------------------------------------
-
-project(LEGATE_CORE VERSION 22.07.00 LANGUAGES C CXX)
-
-# Write the version header
-rapids_cmake_write_version_file(include/legate/version_config.hpp)
-
-# Needed to integrate with LLVM/clang tooling
-set(CMAKE_EXPORT_COMPILE_COMMANDS ON)
-
-##############################################################################
-# - User Options  ------------------------------------------------------------
-
-include(cmake/Modules/legate_core_options.cmake)
-
-##############################################################################
-# - Build Type ---------------------------------------------------------------
-
-# Set a default build type if none was specified
-rapids_cmake_build_type(Release)
-
-# ##################################################################################################
-# * conda environment -----------------------------------------------------------------------------
-rapids_cmake_support_conda_env(conda_env MODIFY_PREFIX_PATH)
-
-##############################################################################
-# - Dependencies -------------------------------------------------------------
-
-# add third party dependencies using CPM
-rapids_cpm_init(OVERRIDE ${CMAKE_CURRENT_SOURCE_DIR}/cmake/versions.json)
-
-function(_find_package_Python3)
-  find_package(Python3 REQUIRED COMPONENTS Interpreter Development)
-  message(VERBOSE "legate.core: Has Python3: ${Python3_FOUND}")
-  message(VERBOSE "legate.core: Has Python 3 interpreter: ${Python3_Interpreter_FOUND}")
-  message(VERBOSE "legate.core: Python 3 include directories: ${Python3_INCLUDE_DIRS}")
-  message(VERBOSE "legate.core: Python 3 libraries: ${Python3_LIBRARIES}")
-  message(VERBOSE "legate.core: Python 3 library directories: ${Python3_LIBRARY_DIRS}")
-  message(VERBOSE "legate.core: Python 3 version: ${Python3_VERSION}")
-endfunction()
-
-if(Legion_USE_Python)
-  _find_package_Python3()
-  if(Python3_FOUND AND Python3_VERSION)
-    set(Legion_Python_Version ${Python3_VERSION})
-  endif()
-endif()
-
-###
-# If we find Legion already configured on the system, it will report whether it
-# was compiled with Python (Legion_USE_PYTHON), CUDA (Legion_USE_CUDA), OpenMP
-# (Legion_USE_OpenMP), and GASNet (Legion_USE_GASNet).
-#
-# We use the same variables as Legion because we want to enable/disable each of
-# these features based on how Legion was configured (it doesn't make sense to
-# build legate.core's Python bindings if Legion's bindings weren't compiled).
-###
-include(cmake/thirdparty/get_legion.cmake)
-
-# If Legion_USE_Python was toggled ON by find_package(Legion), find Python3
-if(Legion_USE_Python AND (NOT Python3_FOUND))
-  _find_package_Python3()
-endif()
-
-if(Legion_USE_GASNet)
-  find_package(MPI REQUIRED)
-endif()
-
-if(Legion_USE_CUDA)
-  # Find the CUDAToolkit
-  rapids_find_package(
-    CUDAToolkit REQUIRED
-    BUILD_EXPORT_SET legate-core-exports
-    INSTALL_EXPORT_SET legate-core-exports
-  )
-
-  # Find NCCL
-  include(cmake/thirdparty/get_nccl.cmake)
-
-  # Enable the CUDA language
-  enable_language(CUDA)
-
-  # Must come after `enable_language(CUDA)`
-  # Use `-isystem <path>` instead of `-isystem=<path>`
-  # because the former works with clangd intellisense
-  set(CMAKE_INCLUDE_SYSTEM_FLAG_CUDA "-isystem ")
-endif()
-
-# Find or install Thrust
-include(cmake/thirdparty/get_thrust.cmake)
-
-##############################################################################
-# - legate.core --------------------------------------------------------------
-
-set(LEGATE_CORE_SOURCES "")
-set(LEGATE_CORE_CXX_DEFS "")
-set(LEGATE_CORE_CUDA_DEFS "")
-set(LEGATE_CORE_CXX_OPTIONS "")
-set(LEGATE_CORE_CUDA_OPTIONS "")
-
-include(cmake/Modules/set_cpu_arch_flags.cmake)
-set_cpu_arch_flags(LEGATE_CORE_CXX_OPTIONS)
-
-if(NOT CMAKE_BUILD_TYPE STREQUAL "Release")
-  list(APPEND LEGATE_CORE_CXX_DEFS DEBUG_LEGATE)
-  list(APPEND LEGATE_CORE_CUDA_DEFS DEBUG_LEGATE)
-endif()
-
-if(Legion_USE_CUDA)
-  list(APPEND LEGATE_CORE_CXX_DEFS LEGATE_USE_CUDA)
-  list(APPEND LEGATE_CORE_CUDA_DEFS LEGATE_USE_CUDA)
-
-  add_cuda_architecture_defines(LEGATE_CORE_CUDA_DEFS)
-
-  list(APPEND LEGATE_CORE_CUDA_OPTIONS -Xfatbin=-compress-all)
-  list(APPEND LEGATE_CORE_CUDA_OPTIONS --expt-extended-lambda)
-  list(APPEND LEGATE_CORE_CUDA_OPTIONS --expt-relaxed-constexpr)
-endif()
-
-if(Legion_USE_OpenMP)
-  list(APPEND LEGATE_CORE_CXX_DEFS LEGATE_USE_OPENMP)
-  list(APPEND LEGATE_CORE_CUDA_DEFS LEGATE_USE_OPENMP)
-endif()
-
-if(Legion_USE_GASNet)
-  list(APPEND LEGATE_CORE_CXX_DEFS LEGATE_USE_GASNET)
-  list(APPEND LEGATE_CORE_CUDA_DEFS LEGATE_USE_GASNET)
-endif()
-
-# Change THRUST_DEVICE_SYSTEM for `.cpp` files
-# TODO: This is what we do in cuNumeric, should we do it here as well?
-if(Legion_USE_OpenMP)
-  list(APPEND LEGATE_CORE_CXX_OPTIONS -UTHRUST_DEVICE_SYSTEM)
-  list(APPEND LEGATE_CORE_CXX_OPTIONS -DTHRUST_DEVICE_SYSTEM=THRUST_DEVICE_SYSTEM_OMP)
-elseif(NOT Legion_USE_CUDA)
-  list(APPEND LEGATE_CORE_CXX_OPTIONS -UTHRUST_DEVICE_SYSTEM)
-  list(APPEND LEGATE_CORE_CXX_OPTIONS -DTHRUST_DEVICE_SYSTEM=THRUST_DEVICE_SYSTEM_CPP)
-endif()
-# Or should we only do it if OpenMP and CUDA are both disabled?
-# if(NOT Legion_USE_OpenMP AND (NOT Legion_USE_CUDA))
-#   list(APPEND LEGATE_CORE_CXX_OPTIONS -UTHRUST_DEVICE_SYSTEM)
-#   list(APPEND LEGATE_CORE_CXX_OPTIONS -DTHRUST_DEVICE_SYSTEM=THRUST_DEVICE_SYSTEM_CPP)
-# endif()
-
-list(APPEND LEGATE_CORE_SOURCES
-  src/core/legate_c.cc
-  src/core/comm/comm.cc
-  src/core/comm/comm_cpu.cc
-  src/core/comm/coll.cc
-  src/core/data/allocator.cc
-  src/core/data/scalar.cc
-  src/core/data/store.cc
-  src/core/data/transform.cc
-  src/core/mapping/base_mapper.cc
-  src/core/mapping/core_mapper.cc
-  src/core/mapping/instance_manager.cc
-  src/core/mapping/mapping.cc
-  src/core/mapping/task.cc
-  src/core/runtime/context.cc
-  src/core/runtime/projection.cc
-  src/core/runtime/runtime.cc
-  src/core/runtime/shard.cc
-  src/core/task/return.cc
-  src/core/task/task.cc
-  src/core/utilities/debug.cc
-  src/core/utilities/deserializer.cc
-  src/core/utilities/machine.cc
-  src/core/utilities/linearize.cc
-)
-
-if(Legion_USE_GASNet)
-  list(APPEND LEGATE_CORE_SOURCES
-    src/core/comm/alltoall_thread_mpi.cc
-    src/core/comm/alltoallv_thread_mpi.cc
-    src/core/comm/gather_thread_mpi.cc
-    src/core/comm/allgather_thread_mpi.cc
-    src/core/comm/bcast_thread_mpi.cc)
-else()
-  list(APPEND LEGATE_CORE_SOURCES
-    src/core/comm/alltoall_thread_local.cc
-    src/core/comm/alltoallv_thread_local.cc
-    src/core/comm/allgather_thread_local.cc)
-endif()
-
-if(Legion_USE_CUDA)
-  list(APPEND LEGATE_CORE_SOURCES
-    src/core/comm/comm_nccl.cu
-    src/core/cuda/stream_pool.cu)
-endif()
-
-add_library(legate_core ${LEGATE_CORE_SOURCES})
-add_library(legate::core ALIAS legate_core)
-
-set_target_properties(legate_core
-           PROPERTIES EXPORT_NAME                         core
-                      LIBRARY_OUTPUT_NAME                 lgcore
-                      BUILD_RPATH                         "\$ORIGIN"
-                      INSTALL_RPATH                       "\$ORIGIN"
-                      CXX_STANDARD                        17
-                      CXX_STANDARD_REQUIRED               ON
-                      CUDA_STANDARD                       17
-                      CUDA_STANDARD_REQUIRED              ON
-                      POSITION_INDEPENDENT_CODE           ON
-                      INTERFACE_POSITION_INDEPENDENT_CODE ON
-                      LIBRARY_OUTPUT_DIRECTORY            lib)
-
-# Add Conda library, and include paths if specified
-if(TARGET conda_env)
-  target_link_libraries(legate_core PRIVATE conda_env)
-endif()
-
-if(Legion_USE_CUDA)
-  if(LEGATE_CORE_STATIC_CUDA_RUNTIME)
-    set_target_properties(legate_core PROPERTIES CUDA_RUNTIME_LIBRARY Static)
-    # Make sure to export to consumers what runtime we used
-    target_link_libraries(legate_core PUBLIC CUDA::cudart_static)
-  else()
-    set_target_properties(legate_core PROPERTIES CUDA_RUNTIME_LIBRARY Shared)
-    # Make sure to export to consumers what runtime we used
-    target_link_libraries(legate_core PUBLIC CUDA::cudart)
-  endif()
-endif()
-
-###
-# Preinclude `realm_defines.h` and `legion_defines.h` in all compilations.
-# TODO: It isn't possible to expose this as part of the public legate_core
-# target's interface in a portable way, so this code needs to be duplicated
-# in both legate.core and cuNumeric.
-#
-# A better solution would be to add #include directives to the requisite
-# legate.core and cuNumeric headers.
-###
-include(cmake/Modules/legion_helpers.cmake)
-get_legion_and_realm_includes(extra_include_options)
-
-target_link_libraries(legate_core
-   PUBLIC Legion::Legion
-          legate::Thrust
-          $<TARGET_NAME_IF_EXISTS:CUDA::nvToolsExt>
-  PRIVATE $<TARGET_NAME_IF_EXISTS:MPI::MPI_CXX>
-          $<TARGET_NAME_IF_EXISTS:NCCL::NCCL>)
-
-target_compile_options(legate_core
-  PRIVATE ${extra_include_options}
-          "$<$<COMPILE_LANGUAGE:CXX>:${LEGATE_CORE_CXX_OPTIONS}>"
-          "$<$<COMPILE_LANGUAGE:CUDA>:${LEGATE_CORE_CUDA_OPTIONS}>")
-
-target_compile_definitions(legate_core
-  PUBLIC "$<$<COMPILE_LANGUAGE:CXX>:${LEGATE_CORE_CXX_DEFS}>"
-         "$<$<COMPILE_LANGUAGE:CUDA>:${LEGATE_CORE_CUDA_DEFS}>")
-
-target_include_directories(legate_core
-  PUBLIC
-    $<BUILD_INTERFACE:${LEGATE_CORE_SOURCE_DIR}/src>
-  INTERFACE
-    $<INSTALL_INTERFACE:include/legate>
-)
-
-if(Legion_USE_CUDA)
-  file(WRITE "${CMAKE_CURRENT_BINARY_DIR}/fatbin.ld"
-          [=[
-SECTIONS
-{
-.nvFatBinSegment : { *(.nvFatBinSegment) }
-.nv_fatbin : { *(.nv_fatbin) }
-}
-]=])
-
-  # ensure CUDA symbols aren't relocated to the middle of the debug build binaries
-  target_link_options(legate_core PRIVATE "${CMAKE_CURRENT_BINARY_DIR}/fatbin.ld")
-endif()
-
-add_custom_target(legate_c_h_c ALL
-  COMMENT "Preprocess src/core/legate_c.h for Python CFFI bindings"
-  COMMAND ${CMAKE_C_COMPILER} -E -DLEGATE_USE_PYTHON_CFFI
-          "-I$<JOIN:$<TARGET_PROPERTY:Legion::Legion,INTERFACE_INCLUDE_DIRECTORIES>,;-I>"
-          -P "${CMAKE_CURRENT_SOURCE_DIR}/src/core/legate_c.h"
-          -o "${CMAKE_CURRENT_BINARY_DIR}/include/legate/legate_c.h.i"
-  BYPRODUCTS "${CMAKE_CURRENT_BINARY_DIR}/include/legate/legate_c.h.i"
-  COMMAND_EXPAND_LISTS
-)
-# Generate a target that depends on legate_c_h_c
-add_library(legate_c_h_i INTERFACE)
-add_dependencies(legate_c_h_i legate_c_h_c)
-
-##############################################################################
-# - install targets-----------------------------------------------------------
-
-include(CPack)
-include(GNUInstallDirs)
-rapids_cmake_install_lib_dir(lib_dir)
-
-install(TARGETS legate_core
-        DESTINATION ${lib_dir}
-        EXPORT legate-core-exports)
-
-install(
-  FILES src/legate.h
-        src/legate_defines.h
-        src/legate_preamble.h
-        ${CMAKE_CURRENT_BINARY_DIR}/include/legate/legate_c.h.i
-        ${CMAKE_CURRENT_BINARY_DIR}/include/legate/version_config.hpp
-  DESTINATION ${CMAKE_INSTALL_INCLUDEDIR}/legate)
-
-install(
-  FILES src/core/legate_c.h
-  DESTINATION ${CMAKE_INSTALL_INCLUDEDIR}/legate/core)
-
-install(
-  FILES src/core/comm/coll.h
-        src/core/comm/communicator.h
-  DESTINATION ${CMAKE_INSTALL_INCLUDEDIR}/legate/core/comm)
-
-install(
-  FILES src/core/cuda/cuda_help.h
-        src/core/cuda/stream_pool.h
-  DESTINATION ${CMAKE_INSTALL_INCLUDEDIR}/legate/core/cuda)
-
-install(
-  FILES src/core/data/allocator.h
-        src/core/data/buffer.h
-        src/core/data/scalar.h
-        src/core/data/scalar.inl
-        src/core/data/store.h
-        src/core/data/store.inl
-        src/core/data/transform.h
-  DESTINATION ${CMAKE_INSTALL_INCLUDEDIR}/legate/core/data)
-
-install(
-  FILES src/core/mapping/base_mapper.h
-        src/core/mapping/mapping.h
-        src/core/mapping/task.h
-        src/core/mapping/task.inl
-  DESTINATION ${CMAKE_INSTALL_INCLUDEDIR}/legate/core/mapping)
-
-install(
-  FILES src/core/runtime/context.h
-        src/core/runtime/runtime.h
-  DESTINATION ${CMAKE_INSTALL_INCLUDEDIR}/legate/core/runtime)
-
-install(
-  FILES src/core/task/exception.h
-        src/core/task/return.h
-        src/core/task/task.h
-  DESTINATION ${CMAKE_INSTALL_INCLUDEDIR}/legate/core/task)
-
-install(
-  FILES src/core/utilities/debug.h
-        src/core/utilities/deserializer.h
-        src/core/utilities/deserializer.inl
-        src/core/utilities/dispatch.h
-        src/core/utilities/machine.h
-        src/core/utilities/nvtx_help.h
-        src/core/utilities/span.h
-        src/core/utilities/type_traits.h
-        src/core/utilities/typedefs.h
-  DESTINATION ${CMAKE_INSTALL_INCLUDEDIR}/legate/core/utilities)
-
-##############################################################################
-# - install export -----------------------------------------------------------
-
-set(doc_string
-        [=[
-Provide targets for Legate Core, the Foundation for All Legate Libraries.
-
-Imported Targets:
-  - legate::core
-
-]=])
-
-string(JOIN "\n" code_string
-[=[
-if(NOT TARGET legate::Thrust)
-  thrust_create_target(legate::Thrust FROM_OPTIONS)
-endif()
-]=]
-  "set(Legion_USE_CUDA ${Legion_USE_CUDA})"
-  "set(Legion_USE_OpenMP ${Legion_USE_OpenMP})"
-  "set(Legion_USE_Python ${Legion_USE_Python})"
-  "set(Legion_USE_GASNet ${Legion_USE_GASNet})"
-  "set(Legion_BOUNDS_CHECKS ${Legion_BOUNDS_CHECKS})"
-)
-
-rapids_export(
-  INSTALL legate_core
-  EXPORT_SET legate-core-exports
-  GLOBAL_TARGETS core
-  NAMESPACE legate::
-  DOCUMENTATION doc_string
-  FINAL_CODE_BLOCK code_string)
-
-# build export targets
-rapids_export(
-  BUILD legate_core
-  EXPORT_SET legate-core-exports
-  GLOBAL_TARGETS core
-  NAMESPACE legate::
-  DOCUMENTATION doc_string
-  FINAL_CODE_BLOCK code_string)
-=======
 set(legate_core_version 22.07.00)
 
 if(SKBUILD)
@@ -451,5 +39,4 @@
   project(LEGATE_CORE VERSION ${legate_core_version} LANGUAGES C CXX)
 
   include(legate_core.cmake)
-endif()
->>>>>>> 64b2d884
+endif()