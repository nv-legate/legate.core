--- conflicted
+++ resolved
@@ -35,8 +35,8 @@
       fail-fast: false
       matrix:
         include:
-          - { name: Pytest Unit Tests, test-scope: unit }
-          - { name: mypy, test-scope: mypy }
+          - { name: pytest, test-scope: test }
+          - { name: mypy, test-scope: type-check }
     name: ${{ matrix.name }}
     uses:
       ./.github/workflows/gh-test.yml
@@ -44,9 +44,7 @@
       build-target: gpu
       runs-on: linux-amd64-gpu-v100-latest-1
       sha: ${{ github.sha }}
-<<<<<<< HEAD
-      test-scope: unit
-=======
+      test-name: ${{ matrix.name }}
       test-scope: ${{ matrix.test-scope }}
 
   cleanup:
@@ -59,5 +57,4 @@
       ./.github/workflows/gh-cleanup.yml
     with:
       build-target: gpu
-      sha: ${{ github.sha }}
->>>>>>> b0660245
+      sha: ${{ github.sha }}