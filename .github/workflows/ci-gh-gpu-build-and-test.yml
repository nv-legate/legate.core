--- conflicted
+++ resolved
@@ -35,14 +35,9 @@
       fail-fast: false
       matrix:
         include:
-<<<<<<< HEAD
-          - { name: pytest, test-scope: test }
-          - { name: mypy, test-scope: type-check }
-=======
-          - { name: Pytest Unit Tests, test-scope: unit, runner: linux-amd64-gpu-v100-latest-1 }
-          - { name: Pytest Unit Tests, test-scope: unit, runner: linux-amd64-2gpu }
-          - { name: mypy, test-scope: mypy, runner: 'linux-amd64-gpu-v100-latest-1' }
->>>>>>> 4ef27f2f
+          - { name: pytest, test-scope: test, runner: linux-amd64-gpu-v100-latest-1 }
+          - { name: pytest, test-scope: test, runner: linux-amd64-2gpu }
+          - { name: mypy, test-scope: type-check, runner: linux-amd64-gpu-v100-latest-1 }
     name: ${{ matrix.name }}
     uses:
       ./.github/workflows/gh-test.yml
