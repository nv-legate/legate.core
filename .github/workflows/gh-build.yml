name: Build legate.core on GH

on:
  workflow_call:
    inputs:
      build-target:
        required: true
        type: string
      runs-on:
        required: true
        type: string
      sha:
        required: true
        type: string

env:
  GITHUB_TOKEN: ${{ secrets.GITHUB_TOKEN }}
  IMAGE_NAME: legate.core-${{ inputs.build-target }}
  USE_CUDA: ${{ (inputs.build-target == 'cpu' && 'OFF') || 'ON' }}

jobs:
  build:
    name: build-${{ inputs.build-target }}-sub-workflow

    permissions:
      id-token: write # This is required for configure-aws-credentials
      contents: read  # This is required for actions/checkout
      packages: write # This is required to push docker image to ghcr.io

    runs-on: ${{ inputs.runs-on }}

<<<<<<< HEAD
    container:
      options: -u root
      image: rapidsai/devcontainers:23.08-cpp-cuda11.8-mambaforge-ubuntu22.04
      env:
        USE_CUDA: ${{ (inputs.build-target == 'cpu' && 'OFF') || 'ON' }}
        DEFAULT_CONDA_ENV: legate
        PYTHONDONTWRITEBYTECODE: 1
        SCCACHE_REGION: us-east-2
        SCCACHE_BUCKET: rapids-sccache-devs
        SCCACHE_S3_KEY_PREFIX: legate-cunumeric-dev
        GH_TOKEN: "${{ secrets.PERSONAL_ACCESS_TOKEN || secrets.GITHUB_TOKEN }}"
        GITHUB_TOKEN: "${{ secrets.PERSONAL_ACCESS_TOKEN || secrets.GITHUB_TOKEN }}"
        VAULT_HOST: "${{ secrets.PERSONAL_ACCESS_TOKEN && 'https://vault.ops.k8s.rapids.ai' || '' }}"
        VAULT_S3_TTL: "28800s" # 8 hours

=======
>>>>>>> b0660245
    steps:
      - name: Checkout legate.core (= this repo)
        uses: actions/checkout@v3
        with:
          ref: ${{ inputs.sha }}
          fetch-depth: 0
<<<<<<< HEAD
          path: legate

      - name: Setup
        shell: bash -eo pipefail {0}
        run: |
          cp -ar legate/continuous_integration/home/coder/.local /home/coder/;
          mv legate /home/coder/legate;

          chmod a+x /home/coder/.local/bin/*;
          chown -R coder:coder /home/coder/;
          mkdir -p /tmp/out
          chown -R coder:coder /tmp/out;
=======
>>>>>>> b0660245

      - if: github.repository_owner == 'nv-legate'
        name: Get AWS credentials for sccache bucket
        uses: aws-actions/configure-aws-credentials@v2
        with:
          aws-region: us-east-2
          role-duration-seconds: 28800 # 8 hours
          role-to-assume: arn:aws:iam::279114543810:role/gha-oidc-nv-legate

<<<<<<< HEAD
      - name: Create conda env
        shell: su coder {0}
        run: exec devcontainer-utils-post-attach-command-entrypoint make-conda-env;

      - name: Build legate.core C++ library
        shell: su coder {0}
        run: exec devcontainer-utils-post-attach-command-entrypoint build-legate-cpp;

      - name: Build legate.core Python Wheel
        shell: su coder {0}
        run: exec devcontainer-utils-post-attach-command-entrypoint build-legate-wheel;

      - name: Build legate.core Conda Package
        shell: su coder {0}
        run: exec devcontainer-utils-post-attach-command-entrypoint build-legate-conda;
=======
      - name: Build docker image
        run: |
          echo BUILD_TARGET: ${{ inputs.build-target }}
          echo USE_CUDA: ${{ env.USE_CUDA }}

          docker build \
            --build-arg AWS_SESSION_TOKEN=${{ env.AWS_SESSION_TOKEN }} \
            --build-arg AWS_ACCESS_KEY_ID=${{ env.AWS_ACCESS_KEY_ID }} \
            --build-arg AWS_SECRET_ACCESS_KEY=${{ env.AWS_SECRET_ACCESS_KEY }} \
            --build-arg GITHUB_TOKEN=${{ env.GITHUB_TOKEN }} \
            --build-arg USE_CUDA=${{ env.USE_CUDA }} \
            --progress=plain \
            --tag=$IMAGE_NAME:${{ inputs.sha }} \
            --label "git-commit=${{ inputs.sha }}" \
            -f continuous_integration/Dockerfile .

      - name: Log in to container image registry
        run: echo "${{ secrets.GITHUB_TOKEN }}" | docker login ghcr.io -u $ --password-stdin

      - name: Push image
        run: |
          IMAGE_ID=ghcr.io/${{ github.repository_owner }}/$IMAGE_NAME

          # Change all uppercase to lowercase
          IMAGE_ID=$(echo $IMAGE_ID | tr '[A-Z]' '[a-z]')

          VERSION=${{ inputs.sha }}

          docker tag $IMAGE_NAME:$VERSION $IMAGE_ID:$VERSION
          docker push $IMAGE_ID:$VERSION

      - name: Copy artifacts back to the host
        run: |
          mkdir -p artifacts
          docker run  -v "$(pwd)/artifacts:/home/coder/.artifacts" --rm -t $IMAGE_NAME:${{ inputs.sha }} copy-artifacts
          echo --------- DOCKER HISTORY START -----------
          docker history $IMAGE_NAME:${{ inputs.sha }}
          echo --------- DOCKER HISTORY END -----------

      - name: Display structure of workdir
        run: ls -R
>>>>>>> b0660245

      - name: Upload build artifacts
        uses: actions/upload-artifact@v3
        with:
          name: "legate.core-${{ inputs.build-target }}-${{ inputs.sha }}"
<<<<<<< HEAD
          path: |
            /tmp/out
=======
          path: artifacts
>>>>>>> b0660245
<|MERGE_RESOLUTION|>--- conflicted
+++ resolved
@@ -14,7 +14,6 @@
         type: string
 
 env:
-  GITHUB_TOKEN: ${{ secrets.GITHUB_TOKEN }}
   IMAGE_NAME: legate.core-${{ inputs.build-target }}
   USE_CUDA: ${{ (inputs.build-target == 'cpu' && 'OFF') || 'ON' }}
 
@@ -29,45 +28,12 @@
 
     runs-on: ${{ inputs.runs-on }}
 
-<<<<<<< HEAD
-    container:
-      options: -u root
-      image: rapidsai/devcontainers:23.08-cpp-cuda11.8-mambaforge-ubuntu22.04
-      env:
-        USE_CUDA: ${{ (inputs.build-target == 'cpu' && 'OFF') || 'ON' }}
-        DEFAULT_CONDA_ENV: legate
-        PYTHONDONTWRITEBYTECODE: 1
-        SCCACHE_REGION: us-east-2
-        SCCACHE_BUCKET: rapids-sccache-devs
-        SCCACHE_S3_KEY_PREFIX: legate-cunumeric-dev
-        GH_TOKEN: "${{ secrets.PERSONAL_ACCESS_TOKEN || secrets.GITHUB_TOKEN }}"
-        GITHUB_TOKEN: "${{ secrets.PERSONAL_ACCESS_TOKEN || secrets.GITHUB_TOKEN }}"
-        VAULT_HOST: "${{ secrets.PERSONAL_ACCESS_TOKEN && 'https://vault.ops.k8s.rapids.ai' || '' }}"
-        VAULT_S3_TTL: "28800s" # 8 hours
-
-=======
->>>>>>> b0660245
     steps:
       - name: Checkout legate.core (= this repo)
         uses: actions/checkout@v3
         with:
           ref: ${{ inputs.sha }}
           fetch-depth: 0
-<<<<<<< HEAD
-          path: legate
-
-      - name: Setup
-        shell: bash -eo pipefail {0}
-        run: |
-          cp -ar legate/continuous_integration/home/coder/.local /home/coder/;
-          mv legate /home/coder/legate;
-
-          chmod a+x /home/coder/.local/bin/*;
-          chown -R coder:coder /home/coder/;
-          mkdir -p /tmp/out
-          chown -R coder:coder /tmp/out;
-=======
->>>>>>> b0660245
 
       - if: github.repository_owner == 'nv-legate'
         name: Get AWS credentials for sccache bucket
@@ -77,41 +43,38 @@
           role-duration-seconds: 28800 # 8 hours
           role-to-assume: arn:aws:iam::279114543810:role/gha-oidc-nv-legate
 
-<<<<<<< HEAD
-      - name: Create conda env
-        shell: su coder {0}
-        run: exec devcontainer-utils-post-attach-command-entrypoint make-conda-env;
-
-      - name: Build legate.core C++ library
-        shell: su coder {0}
-        run: exec devcontainer-utils-post-attach-command-entrypoint build-legate-cpp;
-
-      - name: Build legate.core Python Wheel
-        shell: su coder {0}
-        run: exec devcontainer-utils-post-attach-command-entrypoint build-legate-wheel;
-
-      - name: Build legate.core Conda Package
-        shell: su coder {0}
-        run: exec devcontainer-utils-post-attach-command-entrypoint build-legate-conda;
-=======
       - name: Build docker image
         run: |
           echo BUILD_TARGET: ${{ inputs.build-target }}
-          echo USE_CUDA: ${{ env.USE_CUDA }}
+          echo USE_CUDA: ${USE_CUDA}
+
+          mkdir .creds;
+          cat <<< "${AWS_SESSION_TOKEN}" > .creds/AWS_SESSION_TOKEN;
+          cat <<< "${AWS_ACCESS_KEY_ID}" > .creds/AWS_ACCESS_KEY_ID;
+          cat <<< "${AWS_SECRET_ACCESS_KEY}" > .creds/AWS_SECRET_ACCESS_KEY;
+          cat <<< "${{ secrets.PERSONAL_ACCESS_TOKEN || secrets.GITHUB_TOKEN }}" > .creds/GH_TOKEN;
 
           docker build \
-            --build-arg AWS_SESSION_TOKEN=${{ env.AWS_SESSION_TOKEN }} \
-            --build-arg AWS_ACCESS_KEY_ID=${{ env.AWS_ACCESS_KEY_ID }} \
-            --build-arg AWS_SECRET_ACCESS_KEY=${{ env.AWS_SECRET_ACCESS_KEY }} \
-            --build-arg GITHUB_TOKEN=${{ env.GITHUB_TOKEN }} \
-            --build-arg USE_CUDA=${{ env.USE_CUDA }} \
             --progress=plain \
+            --build-arg USE_CUDA="${USE_CUDA}" \
+            --build-arg AWS_REGION="${AWS_REGION}" \
+            --secret "id=GH_TOKEN,src=${PWD}/.creds/GH_TOKEN" \
+            --secret "id=AWS_SESSION_TOKEN,src=${PWD}/.creds/AWS_SESSION_TOKEN" \
+            --secret "id=AWS_ACCESS_KEY_ID,src=${PWD}/.creds/AWS_ACCESS_KEY_ID" \
+            --secret "id=AWS_SECRET_ACCESS_KEY,src=${PWD}/.creds/AWS_SECRET_ACCESS_KEY" \
             --tag=$IMAGE_NAME:${{ inputs.sha }} \
             --label "git-commit=${{ inputs.sha }}" \
-            -f continuous_integration/Dockerfile .
+            -f continuous_integration/Dockerfile \
+            .
 
-      - name: Log in to container image registry
-        run: echo "${{ secrets.GITHUB_TOKEN }}" | docker login ghcr.io -u $ --password-stdin
+          rm -rf .creds;
+
+        name: Login to GitHub Container Registry
+        uses: docker/login-action@v2
+        with:
+          registry: ghcr.io
+          username: ${{ github.actor }}
+          password: ${{ secrets.GITHUB_TOKEN }}
 
       - name: Push image
         run: |
@@ -128,22 +91,17 @@
       - name: Copy artifacts back to the host
         run: |
           mkdir -p artifacts
-          docker run  -v "$(pwd)/artifacts:/home/coder/.artifacts" --rm -t $IMAGE_NAME:${{ inputs.sha }} copy-artifacts
+          docker run  -v "$(pwd)/artifacts:/artifacts" --rm -t -u coder \
+            $IMAGE_NAME:${{ inputs.sha }} cp -ar ~/.artifacts/* /artifacts
           echo --------- DOCKER HISTORY START -----------
           docker history $IMAGE_NAME:${{ inputs.sha }}
           echo --------- DOCKER HISTORY END -----------
 
       - name: Display structure of workdir
         run: ls -R
->>>>>>> b0660245
 
       - name: Upload build artifacts
         uses: actions/upload-artifact@v3
         with:
           name: "legate.core-${{ inputs.build-target }}-${{ inputs.sha }}"
-<<<<<<< HEAD
-          path: |
-            /tmp/out
-=======
-          path: artifacts
->>>>>>> b0660245
+          path: artifacts