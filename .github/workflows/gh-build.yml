name: Build legate.core on GH

on:
  workflow_call:
    inputs:
      build-target:
        required: true
        type: string
      runs-on:
        required: true
        type: string
      sha:
        required: true
        type: string

env:
<<<<<<< HEAD
=======
  GITHUB_TOKEN: ${{ secrets.GITHUB_TOKEN }}
  BASE_IMAGE: rapidsai/devcontainers:23.06-cpp-cuda11.8-mambaforge-ubuntu22.04
>>>>>>> 4ef27f2f
  IMAGE_NAME: legate.core-${{ inputs.build-target }}
  USE_CUDA: ${{ (inputs.build-target == 'cpu' && 'OFF') || 'ON' }}

jobs:
  build:
    name: build-${{ inputs.build-target }}-sub-workflow

    permissions:
      id-token: write # This is required for configure-aws-credentials
      contents: read  # This is required for actions/checkout
      packages: write # This is required to push docker image to ghcr.io

    runs-on: ${{ inputs.runs-on }}

    steps:
      - name: Checkout legate.core (= this repo)
        uses: actions/checkout@v3
        with:
          ref: ${{ inputs.sha }}
          fetch-depth: 0

      - if: github.repository_owner == 'nv-legate'
        name: Get AWS credentials for sccache bucket
        uses: aws-actions/configure-aws-credentials@v2
        with:
          aws-region: us-east-2
          role-duration-seconds: 28800 # 8 hours
          role-to-assume: arn:aws:iam::279114543810:role/gha-oidc-nv-legate

      - name: Docker system prune
        run: |
          docker version
          docker system prune --all --force

      - name: Build docker image
        run: |
          echo BUILD_TARGET: ${{ inputs.build-target }}
          echo USE_CUDA: ${USE_CUDA}

          mkdir .creds;

          cat <<< "${AWS_ACCESS_KEY_ID}" > .creds/AWS_ACCESS_KEY_ID;
          cat <<< "${AWS_SESSION_TOKEN}" > .creds/AWS_SESSION_TOKEN;
          cat <<< "${AWS_SECRET_ACCESS_KEY}" > .creds/AWS_SECRET_ACCESS_KEY;
          cat <<< "${{ secrets.PERSONAL_ACCESS_TOKEN || secrets.GITHUB_TOKEN }}" > .creds/GH_TOKEN;

<<<<<<< HEAD
          docker build \
            --progress plain \
            --build-arg USE_CUDA="${USE_CUDA}" \
            --build-arg AWS_REGION="${AWS_REGION}" \
            --secret "id=GH_TOKEN,src=$(pwd)/.creds/GH_TOKEN" \
            --secret "id=AWS_ACCESS_KEY_ID,src=$(pwd)/.creds/AWS_ACCESS_KEY_ID" \
            --secret "id=AWS_SESSION_TOKEN,src=$(pwd)/.creds/AWS_SESSION_TOKEN" \
            --secret "id=AWS_SECRET_ACCESS_KEY,src=$(pwd)/.creds/AWS_SECRET_ACCESS_KEY" \
            --tag $IMAGE_NAME:${{ inputs.sha }} \
            --label "git-commit=${{ inputs.sha }}" \
            -f continuous_integration/Dockerfile \
            .
=======
          IMAGE_TAG=${{ env.IMAGE_NAME }}:${{ inputs.sha }}

          continuous_integration/build-docker-image \
            --base-image "$BASE_IMAGE" \
            --image-tag "$IMAGE_TAG" \
            --source-dir .

      - name: Dump docker history of image before upload
        run: |
          IMAGE_TAG=${{ env.IMAGE_NAME }}:${{ inputs.sha }}
          docker history $IMAGE_TAG

      - name: Dump docker history of image before upload
        run: |
          IMAGE_TAG=${{ env.IMAGE_NAME_CUNUMERIC }}:${{ inputs.sha }}
>>>>>>> 4ef27f2f

          rm -rf .creds;

      - name: Login to GitHub Container Registry
        uses: docker/login-action@v2
        with:
          registry: ghcr.io
          username: ${{ github.actor }}
          password: ${{ secrets.GITHUB_TOKEN }}

      - name: Push image
        run: |
          IMAGE_TAG=${{ env.IMAGE_NAME }}:${{ inputs.sha }}

          IMAGE_ID=ghcr.io/${{ github.repository_owner }}

          # Change all uppercase to lowercase
          IMAGE_ID=$(echo $IMAGE_ID | tr '[A-Z]' '[a-z]')

          IMAGE_ID=$IMAGE_ID/$IMAGE_TAG

          docker tag $IMAGE_TAG $IMAGE_ID
          docker push $IMAGE_ID

      - name: Copy artifacts back to the host
        run: |
<<<<<<< HEAD
          mkdir -p out;
          docker run -v "$(pwd)/out:/out" --rm -t -u root $IMAGE_NAME:${{ inputs.sha }} \
          sh -c "cp -ar /home/coder/.artifacts /out/ && chown -R $(id -u):$(id -g) /out";
          mv out/.artifacts artifacts && rmdir out;
          echo --------- DOCKER HISTORY START -----------
          docker history $IMAGE_NAME:${{ inputs.sha }}
          echo --------- DOCKER HISTORY END -------------
=======
          IMAGE_TAG=${{ env.IMAGE_NAME }}:${{ inputs.sha }}
          mkdir -p artifacts
          docker run  -v "$(pwd)/artifacts:/home/coder/.artifacts" --rm -t $IMAGE_TAG copy-artifacts

>>>>>>> 4ef27f2f

      - name: Display structure of workdir
        run: ls -R

      - name: Upload build artifacts
        uses: actions/upload-artifact@v3
        with:
          name: "legate.core-${{ inputs.build-target }}-${{ inputs.sha }}"
          path: artifacts<|MERGE_RESOLUTION|>--- conflicted
+++ resolved
@@ -14,11 +14,7 @@
         type: string
 
 env:
-<<<<<<< HEAD
-=======
-  GITHUB_TOKEN: ${{ secrets.GITHUB_TOKEN }}
-  BASE_IMAGE: rapidsai/devcontainers:23.06-cpp-cuda11.8-mambaforge-ubuntu22.04
->>>>>>> 4ef27f2f
+  BASE_IMAGE: rapidsai/devcontainers:23.08-cpp-cuda11.8-mambaforge-ubuntu22.04
   IMAGE_NAME: legate.core-${{ inputs.build-target }}
   USE_CUDA: ${{ (inputs.build-target == 'cpu' && 'OFF') || 'ON' }}
 
@@ -32,6 +28,9 @@
       packages: write # This is required to push docker image to ghcr.io
 
     runs-on: ${{ inputs.runs-on }}
+
+    env:
+      IMAGE_TAG: "${{ env.IMAGE_NAME }}:${{ inputs.sha }}"
 
     steps:
       - name: Checkout legate.core (= this repo)
@@ -54,32 +53,11 @@
           docker system prune --all --force
 
       - name: Build docker image
+        env:
+          GH_TOKEN: "${{ secrets.PERSONAL_ACCESS_TOKEN || secrets.GITHUB_TOKEN }}"
         run: |
           echo BUILD_TARGET: ${{ inputs.build-target }}
           echo USE_CUDA: ${USE_CUDA}
-
-          mkdir .creds;
-
-          cat <<< "${AWS_ACCESS_KEY_ID}" > .creds/AWS_ACCESS_KEY_ID;
-          cat <<< "${AWS_SESSION_TOKEN}" > .creds/AWS_SESSION_TOKEN;
-          cat <<< "${AWS_SECRET_ACCESS_KEY}" > .creds/AWS_SECRET_ACCESS_KEY;
-          cat <<< "${{ secrets.PERSONAL_ACCESS_TOKEN || secrets.GITHUB_TOKEN }}" > .creds/GH_TOKEN;
-
-<<<<<<< HEAD
-          docker build \
-            --progress plain \
-            --build-arg USE_CUDA="${USE_CUDA}" \
-            --build-arg AWS_REGION="${AWS_REGION}" \
-            --secret "id=GH_TOKEN,src=$(pwd)/.creds/GH_TOKEN" \
-            --secret "id=AWS_ACCESS_KEY_ID,src=$(pwd)/.creds/AWS_ACCESS_KEY_ID" \
-            --secret "id=AWS_SESSION_TOKEN,src=$(pwd)/.creds/AWS_SESSION_TOKEN" \
-            --secret "id=AWS_SECRET_ACCESS_KEY,src=$(pwd)/.creds/AWS_SECRET_ACCESS_KEY" \
-            --tag $IMAGE_NAME:${{ inputs.sha }} \
-            --label "git-commit=${{ inputs.sha }}" \
-            -f continuous_integration/Dockerfile \
-            .
-=======
-          IMAGE_TAG=${{ env.IMAGE_NAME }}:${{ inputs.sha }}
 
           continuous_integration/build-docker-image \
             --base-image "$BASE_IMAGE" \
@@ -88,15 +66,7 @@
 
       - name: Dump docker history of image before upload
         run: |
-          IMAGE_TAG=${{ env.IMAGE_NAME }}:${{ inputs.sha }}
           docker history $IMAGE_TAG
-
-      - name: Dump docker history of image before upload
-        run: |
-          IMAGE_TAG=${{ env.IMAGE_NAME_CUNUMERIC }}:${{ inputs.sha }}
->>>>>>> 4ef27f2f
-
-          rm -rf .creds;
 
       - name: Login to GitHub Container Registry
         uses: docker/login-action@v2
@@ -107,8 +77,6 @@
 
       - name: Push image
         run: |
-          IMAGE_TAG=${{ env.IMAGE_NAME }}:${{ inputs.sha }}
-
           IMAGE_ID=ghcr.io/${{ github.repository_owner }}
 
           # Change all uppercase to lowercase
@@ -121,20 +89,10 @@
 
       - name: Copy artifacts back to the host
         run: |
-<<<<<<< HEAD
           mkdir -p out;
-          docker run -v "$(pwd)/out:/out" --rm -t -u root $IMAGE_NAME:${{ inputs.sha }} \
+          docker run -v "$(pwd)/out:/out" --rm -t -u root $IMAGE_TAG \
           sh -c "cp -ar /home/coder/.artifacts /out/ && chown -R $(id -u):$(id -g) /out";
           mv out/.artifacts artifacts && rmdir out;
-          echo --------- DOCKER HISTORY START -----------
-          docker history $IMAGE_NAME:${{ inputs.sha }}
-          echo --------- DOCKER HISTORY END -------------
-=======
-          IMAGE_TAG=${{ env.IMAGE_NAME }}:${{ inputs.sha }}
-          mkdir -p artifacts
-          docker run  -v "$(pwd)/artifacts:/home/coder/.artifacts" --rm -t $IMAGE_TAG copy-artifacts
-
->>>>>>> 4ef27f2f
 
       - name: Display structure of workdir
         run: ls -R
