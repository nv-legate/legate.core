#=============================================================================
# Copyright 2022-2023 NVIDIA Corporation
#
# Licensed under the Apache License, Version 2.0 (the "License");
# you may not use this file except in compliance with the License.
# You may obtain a copy of the License at
#
#     http://www.apache.org/licenses/LICENSE-2.0
#
# Unless required by applicable law or agreed to in writing, software
# distributed under the License is distributed on an "AS IS" BASIS,
# WITHOUT WARRANTIES OR CONDITIONS OF ANY KIND, either express or implied.
# See the License for the specific language governing permissions and
# limitations under the License.
#=============================================================================

include_guard(GLOBAL)

function(find_or_configure_legion)
  set(oneValueArgs VERSION REPOSITORY BRANCH EXCLUDE_FROM_ALL)
  cmake_parse_arguments(PKG "${options}" "${oneValueArgs}" "${multiValueArgs}" ${ARGN})

  include("${rapids-cmake-dir}/export/detail/parse_version.cmake")
  rapids_export_parse_version(${PKG_VERSION} Legion PKG_VERSION)

  string(REGEX REPLACE "^0([0-9]+)?$" "\\1" Legion_major_version "${Legion_major_version}")
  string(REGEX REPLACE "^0([0-9]+)?$" "\\1" Legion_minor_version "${Legion_minor_version}")
  string(REGEX REPLACE "^0([0-9]+)?$" "\\1" Legion_patch_version "${Legion_patch_version}")

  include("${rapids-cmake-dir}/cpm/detail/package_details.cmake")
  rapids_cpm_package_details(Legion version git_repo git_branch shallow exclude_from_all)

  set(version "${Legion_major_version}.${Legion_minor_version}.${Legion_patch_version}")
  set(exclude_from_all ${PKG_EXCLUDE_FROM_ALL})
  if(PKG_BRANCH)
    set(git_branch "${PKG_BRANCH}")
  endif()
  if(PKG_REPOSITORY)
    set(git_repo "${PKG_REPOSITORY}")
  endif()

  set(Legion_CUDA_ARCH "")
  if(Legion_USE_CUDA)
    set(Legion_CUDA_ARCH ${CMAKE_CUDA_ARCHITECTURES})
    list(TRANSFORM Legion_CUDA_ARCH REPLACE "-real" "")
    list(TRANSFORM Legion_CUDA_ARCH REPLACE "-virtual" "")
  endif()

  set(FIND_PKG_ARGS
      GLOBAL_TARGETS     Legion::Realm
                         Legion::Regent
                         Legion::Legion
                         Legion::RealmRuntime
                         Legion::LegionRuntime
      BUILD_EXPORT_SET   legate-core-exports
      INSTALL_EXPORT_SET legate-core-exports)

  if((NOT CPM_Legion_SOURCE) AND (NOT CPM_DOWNLOAD_Legion))
    # First try to find Legion via find_package()
    # so the `Legion_USE_*` variables are visible
    # Use QUIET find by default.
    set(_find_mode QUIET)
    # If Legion_DIR/Legion_ROOT are defined as something other than empty or NOTFOUND
    # use a REQUIRED find so that the build does not silently download Legion.
    if(Legion_DIR OR Legion_ROOT)
      set(_find_mode REQUIRED)
    endif()
    rapids_find_package(Legion ${version} EXACT CONFIG ${_find_mode} ${FIND_PKG_ARGS})
  endif()

  if(Legion_FOUND)
    message(STATUS "CPM: using local package Legion@${version}")
  else()

    include(${CMAKE_CURRENT_SOURCE_DIR}/cmake/Modules/cpm_helpers.cmake)
    get_cpm_git_args(legion_cpm_git_args REPOSITORY ${git_repo} BRANCH ${git_branch})
    if(NOT DEFINED Legion_PYTHON_EXTRA_INSTALL_ARGS)
      set(Legion_PYTHON_EXTRA_INSTALL_ARGS "--single-version-externally-managed --root=/")
    endif()

    set(_cuda_path "")
    set(_legion_cuda_options "")

    # Set CMAKE_CXX_STANDARD and CMAKE_CUDA_STANDARD for Legion builds. Legion's FindCUDA.cmake
    # use causes CUDA object compilation to fail if `-std=` flag is present in `CXXFLAGS` but
    # missing in `CUDA_NVCC_FLAGS`.
    set(_cxx_std "${CMAKE_CXX_STANDARD}")
    if(NOT _cxx_std)
      set(_cxx_std 17)
    endif()

    if(Legion_USE_CUDA)
      set(_cuda_std "${CMAKE_CUDA_STANDARD}")
      if(NOT _cuda_std)
        set(_cuda_std ${_cxx_std})
      endif()

      if(NOT CUDA_NVCC_FLAGS)
        list(APPEND CUDA_NVCC_FLAGS "${CUDAFLAGS}")
      endif()

      set(_nvcc_flags ${CUDA_NVCC_FLAGS})
      if(NOT "${_nvcc_flags}" MATCHES "-std=")
        list(APPEND _nvcc_flags "-std=c++${_cuda_std}")
      endif()

      # Get the `stubs/libcuda.so` path so we can set CMAKE_LIBRARY_PATH for FindCUDA.cmake
      set(_libdir "lib64")
      if(CMAKE_SIZEOF_VOID_P LESS 8)
        set(_libdir "lib")
      endif()

      if(EXISTS "${CUDAToolkit_LIBRARY_DIR}/stubs/libcuda.so")
        # This might be the path to the `$CONDA_PREFIX/lib`
        # If it is (and it has the libcuda.so driver stub),
        # then we know we're using the cuda-toolkit package
        # and should link to that driver stub instead of the
        # one potentially in `/usr/local/cuda/lib[64]/stubs`
        list(APPEND _cuda_stubs "${CUDAToolkit_LIBRARY_DIR}/stubs")
      elseif(EXISTS "${CUDAToolkit_TARGET_DIR}/${_libdir}/stubs/libcuda.so")
        # Otherwise assume stubs are relative to the CUDA toolkit root dir
        list(APPEND _cuda_stubs "${CUDAToolkit_TARGET_DIR}/${_libdir}/stubs")
      elseif(EXISTS "${CUDAToolkit_LIBRARY_ROOT}/${_libdir}/stubs/libcuda.so")
        list(APPEND _cuda_stubs "${CUDAToolkit_LIBRARY_ROOT}/${_libdir}/stubs")
      elseif(DEFINED ENV{CUDA_PATH} AND EXISTS "$ENV{CUDA_PATH}/${_libdir}/stubs/libcuda.so")
        # Use CUDA_PATH envvar (if set)
        list(APPEND _cuda_stubs "$ENV{CUDA_PATH}/${_libdir}/stubs/libcuda.so")
      elseif(DEFINED ENV{CUDA_LIB_PATH} AND EXISTS "$ENV{CUDA_LIB_PATH}/stubs/libcuda.so")
        # Use CUDA_LIB_PATH envvar (if set)
        list(APPEND _cuda_stubs "$ENV{CUDA_LIB_PATH}/stubs/libcuda.so")
      elseif(DEFINED ENV{LIBRARY_PATH} AND
            ("$ENV{LIBRARY_PATH}" STREQUAL "/usr/local/cuda/${_libdir}/stubs"))
        # LIBRARY_PATH is set in the `nvidia/cuda` containers to /usr/local/cuda/lib64/stubs
        list(APPEND _cuda_stubs "$ENV{LIBRARY_PATH}")
      else()
        message(FATAL_ERROR "Could not find the libcuda.so driver stub. "
                            "Please reconfigure with -DCUDAToolkit_ROOT= "
                            "set to a valid CUDA Toolkit installation.")
      endif()

      message(VERBOSE "legate.core: Path(s) to CUDA stubs: ${_cuda_stubs}")

      list(APPEND _legion_cuda_options "CUDA_NVCC_FLAGS ${_nvcc_flags}")
      list(APPEND _legion_cuda_options "CMAKE_CUDA_STANDARD ${_cuda_std}")
      # Set this so Legion correctly finds the CUDA toolkit.
      list(APPEND _legion_cuda_options "CMAKE_LIBRARY_PATH ${_cuda_stubs}")

      # Set these as cache variables for the legacy FindCUDA.cmake
      set(CUDA_VERBOSE_BUILD ON CACHE BOOL "" FORCE)
      set(CUDA_USE_STATIC_CUDA_RUNTIME ${legate_core_STATIC_CUDA_RUNTIME} CACHE BOOL "" FORCE)

      # Ensure `${_cuda_stubs}/libcuda.so` doesn't end up in the RPATH of the legion_python binary
      list(APPEND CMAKE_C_IMPLICIT_LINK_DIRECTORIES "${_cuda_stubs}")
      list(APPEND CMAKE_CXX_IMPLICIT_LINK_DIRECTORIES "${_cuda_stubs}")
      list(APPEND CMAKE_CUDA_IMPLICIT_LINK_DIRECTORIES "${_cuda_stubs}")
      set(legate_core_cuda_stubs_path "${_cuda_stubs}" PARENT_SCOPE)
      set(legate_core_cuda_stubs_path "${_cuda_stubs}" CACHE STRING "" FORCE)
    endif()

    # Because legion sets these as cache variables, we need to force set this as a cache variable here
    # to ensure that Legion doesn't override this in the CMakeCache.txt and create an unexpected state.
    # This only applies to set() but does not apply to option() variables.
    # See discussion of FetchContent subtleties:
    # Only use these FORCE calls if using a Legion subbuild.
    # https://discourse.cmake.org/t/fetchcontent-cache-variables/1538/8
    set(Legion_MAX_DIM ${Legion_MAX_DIM} CACHE STRING "The max number of dimensions for Legion" FORCE)
    set(Legion_MAX_FIELDS ${Legion_MAX_FIELDS} CACHE STRING "The max number of fields for Legion" FORCE)
    set(Legion_CUDA_ARCH ${Legion_CUDA_ARCH} CACHE STRING
      "Comma-separated list of CUDA architectures to build for (e.g. 60,70)" FORCE)

    message(VERBOSE "legate.core: Legion version: ${version}")
    message(VERBOSE "legate.core: Legion git_repo: ${git_repo}")
    message(VERBOSE "legate.core: Legion git_branch: ${git_branch}")
    message(VERBOSE "legate.core: Legion exclude_from_all: ${exclude_from_all}")

    rapids_cpm_find(Legion ${version} ${FIND_PKG_ARGS}
        CPM_ARGS
          ${legion_cpm_git_args}
          FIND_PACKAGE_ARGUMENTS EXACT
          EXCLUDE_FROM_ALL       ${exclude_from_all}
          OPTIONS                ${_legion_cuda_options}
                                 "CMAKE_CXX_STANDARD ${_cxx_std}"
                                 "Legion_VERSION ${version}"
                                 "Legion_BUILD_BINDINGS ON"
                                 "Legion_BUILD_APPS OFF"
                                 "Legion_BUILD_TESTS OFF"
                                 "Legion_BUILD_TUTORIAL OFF"
                                 "Legion_REDOP_HALF ON"
                                 "Legion_REDOP_COMPLEX ON"
                                 "Legion_GPU_REDUCTIONS OFF"
                                 "Legion_BUILD_RUST_PROFILER ON"
                                 "Legion_SPY ${Legion_SPY}"
                                 "Legion_USE_LLVM ${Legion_USE_LLVM}"
                                 "Legion_USE_HDF5 ${Legion_USE_HDF5}"
                                 "Legion_USE_CUDA ${Legion_USE_CUDA}"
                                 "Legion_NETWORKS ${Legion_NETWORKS}"
                                 "Legion_USE_OpenMP ${Legion_USE_OpenMP}"
                                 "Legion_USE_Python ${Legion_USE_Python}"
                                 "Legion_BOUNDS_CHECKS ${Legion_BOUNDS_CHECKS}"
    )
  endif()

  set(Legion_USE_CUDA ${Legion_USE_CUDA} PARENT_SCOPE)
  set(Legion_USE_OpenMP ${Legion_USE_OpenMP} PARENT_SCOPE)
  set(Legion_USE_Python ${Legion_USE_Python} PARENT_SCOPE)
  set(Legion_NETWORKS ${Legion_NETWORKS} PARENT_SCOPE)

  message(VERBOSE "Legion_USE_CUDA=${Legion_USE_CUDA}")
  message(VERBOSE "Legion_USE_OpenMP=${Legion_USE_OpenMP}")
  message(VERBOSE "Legion_USE_Python=${Legion_USE_Python}")
  message(VERBOSE "Legion_NETWORKS=${Legion_NETWORKS}")

endfunction()

<<<<<<< HEAD
if(NOT DEFINED legate_core_LEGION_BRANCH)
  set(legate_core_LEGION_BRANCH control_replication)
endif()

if(NOT DEFINED legate_core_LEGION_REPOSITORY)
  set(legate_core_LEGION_REPOSITORY https://gitlab.com/StanfordLegion/legion.git)
endif()
=======
foreach(_var IN ITEMS "legate_core_LEGION_VERSION"
                      "legate_core_LEGION_BRANCH"
                      "legate_core_LEGION_REPOSITORY"
                      "legate_core_EXCLUDE_LEGION_FROM_ALL")
  if(DEFINED ${_var})
    # Create a legate_core_LEGION_BRANCH variable in the current scope either from the existing
    # current-scope variable, or the cache variable.
    set(${_var} "${${_var}}")
    # Remove legate_core_LEGION_BRANCH from the CMakeCache.txt. This ensures reconfiguring the same
    # build dir without passing `-Dlegate_core_LEGION_BRANCH=` reverts to the value in versions.json
    # instead of reusing the previous `-Dlegate_core_LEGION_BRANCH=` value.
    unset(${_var} CACHE)
  endif()
endforeach()
>>>>>>> 2fc4f744

if(NOT DEFINED legate_core_LEGION_VERSION)
  set(legate_core_LEGION_VERSION "${legate_core_VERSION}")
endif()

find_or_configure_legion(VERSION          ${legate_core_LEGION_VERSION}
                         REPOSITORY       ${legate_core_LEGION_REPOSITORY}
                         BRANCH           ${legate_core_LEGION_BRANCH}
                         EXCLUDE_FROM_ALL ${legate_core_EXCLUDE_LEGION_FROM_ALL}
)<|MERGE_RESOLUTION|>--- conflicted
+++ resolved
@@ -212,15 +212,6 @@
 
 endfunction()
 
-<<<<<<< HEAD
-if(NOT DEFINED legate_core_LEGION_BRANCH)
-  set(legate_core_LEGION_BRANCH control_replication)
-endif()
-
-if(NOT DEFINED legate_core_LEGION_REPOSITORY)
-  set(legate_core_LEGION_REPOSITORY https://gitlab.com/StanfordLegion/legion.git)
-endif()
-=======
 foreach(_var IN ITEMS "legate_core_LEGION_VERSION"
                       "legate_core_LEGION_BRANCH"
                       "legate_core_LEGION_REPOSITORY"
@@ -235,7 +226,6 @@
     unset(${_var} CACHE)
   endif()
 endforeach()
->>>>>>> 2fc4f744
 
 if(NOT DEFINED legate_core_LEGION_VERSION)
   set(legate_core_LEGION_VERSION "${legate_core_VERSION}")
