name: legate-core-test
channels:
  - conda-forge
dependencies:
  - python=3.9

  # build
  - git
  - nccl
  - make
  - zlib
  - cmake
  - ninja
  - c-compiler
  - cxx-compiler
  - setuptools>=60
  - scikit-build>=0.13.1

  # runtime
  - cffi
  - numpy>=1.22
  - opt_einsum
  - pyarrow>=5
  - scipy
  - typing_extensions
  - llvm-openmp

  # tests
  - clang>=8
  - clang-tools>=8
  - colorama
  - coverage
  - mock
  - mypy>=0.961
  - pre-commit
  - pynvml
  - pytest
  - pytest-cov
<<<<<<< HEAD
  - pytest-mock
=======
  - pytest-lazy-fixture
>>>>>>> e03cf4ec
  - types-docutils

  # pip dependencies
  - pip
  - pip:
    # docs
    - jinja2
    - pydata-sphinx-theme
    - recommonmark
    - markdown<3.4.0
    - sphinx>=4.4.0
    - sphinx-copybutton
    - sphinx-markdown-tables

    # examples
    - tifffile<|MERGE_RESOLUTION|>--- conflicted
+++ resolved
@@ -36,11 +36,7 @@
   - pynvml
   - pytest
   - pytest-cov
-<<<<<<< HEAD
-  - pytest-mock
-=======
   - pytest-lazy-fixture
->>>>>>> e03cf4ec
   - types-docutils
 
   # pip dependencies
