# Copyright 2021-2022 NVIDIA Corporation
#
# Licensed under the Apache License, Version 2.0 (the "License");
# you may not use this file except in compliance with the License.
# You may obtain a copy of the License at
#
#     http://www.apache.org/licenses/LICENSE-2.0
#
# Unless required by applicable law or agreed to in writing, software
# distributed under the License is distributed on an "AS IS" BASIS,
# WITHOUT WARRANTIES OR CONDITIONS OF ANY KIND, either express or implied.
# See the License for the specific language governing permissions and
# limitations under the License.
#
from __future__ import annotations

from enum import IntEnum, unique
from typing import (
    TYPE_CHECKING,
    Any,
    Callable,
    Optional,
    Protocol,
    Sequence,
    Tuple,
    Union,
    overload,
)

from . import (
    ArgumentMap,
    BufferBuilder,
    Copy as SingleCopy,
    Fill as SingleFill,
    Future,
    FutureMap,
    IndexCopy,
    IndexFill,
    IndexTask,
    Partition as LegionPartition,
    Point,
    Task as SingleTask,
    legion,
    types as ty,
)
from .runtime import runtime
from .utils import OrderedSet

if TYPE_CHECKING:
<<<<<<< HEAD
    from . import FieldID, FieldSpace, IndexSpace, OutputRegion, Rect, Region
    from ._legion.util import FieldListLike
    from .context import Context
    from .runtime import DeviceID, Runtime
=======
    from . import FieldSpace, IndexSpace, OutputRegion, Point, Rect, Region
    from ._legion.util import FieldListLike
    from .context import Context
>>>>>>> 1d49ad29
    from .store import RegionField, Store
    from .types import DTType


LegionOp = Union[IndexTask, SingleTask, IndexCopy, SingleCopy]


@unique
class Permission(IntEnum):
    NO_ACCESS = 0
    READ = 1
    WRITE = 2
    READ_WRITE = 3
    REDUCTION = 4
    SOURCE_INDIRECT = 5
    TARGET_INDIRECT = 6


Serializer = Callable[[BufferBuilder, Any], None]

_SERIALIZERS: dict[Any, Serializer] = {
    bool: BufferBuilder.pack_bool,
    ty.int8: BufferBuilder.pack_8bit_int,
    ty.int16: BufferBuilder.pack_16bit_int,
    ty.int32: BufferBuilder.pack_32bit_int,
    ty.int64: BufferBuilder.pack_64bit_int,
    ty.uint8: BufferBuilder.pack_8bit_uint,
    ty.uint16: BufferBuilder.pack_16bit_uint,
    ty.uint32: BufferBuilder.pack_32bit_uint,
    ty.uint64: BufferBuilder.pack_64bit_uint,
    ty.float32: BufferBuilder.pack_32bit_float,
    ty.float64: BufferBuilder.pack_64bit_float,
    ty.string: BufferBuilder.pack_string,
}

EntryType = Tuple[Union["Broadcast", "Partition"], int, int]


def _pack(buf: BufferBuilder, value: Any, dtype: Any, is_tuple: bool) -> None:
    if dtype not in _SERIALIZERS:
        raise ValueError(f"Unsupported data type: {dtype}")
    serializer = _SERIALIZERS[dtype]

    if is_tuple:
        if dtype == ty.string:
            raise NotImplementedError(
                "Passing a tuple of strings is not yet supported"
            )
        buf.pack_32bit_uint(len(value))
        for v in value:
            serializer(buf, v)
    else:
        serializer(buf, value)


class LauncherArg(Protocol):
    def pack(self, buf: BufferBuilder) -> None:
        ...


class ScalarArg:
    def __init__(
        self,
        core_types: ty.TypeSystem,
        value: Any,
        dtype: Union[DTType, tuple[DTType]],
        untyped: bool = True,
    ) -> None:
        self._core_types = core_types
        self._value = value
        self._dtype = dtype
        self._untyped = untyped

    def pack(self, buf: BufferBuilder) -> None:
        if isinstance(self._dtype, tuple):
            if len(self._dtype) != 1:
                raise ValueError(f"Unsupported data type: {self._dtype}")
            is_tuple = True
            dtype = self._dtype[0]
        else:
            is_tuple = False
            dtype = self._dtype

        if self._untyped:
            buf.pack_bool(is_tuple)
            buf.pack_32bit_int(self._core_types[dtype].code)

        _pack(buf, self._value, dtype, is_tuple)

    def __str__(self) -> str:
        return f"ScalarArg({self._value}, {self._dtype}, {self._untyped})"


class FutureStoreArg:
    def __init__(
        self, store: Store, read_only: bool, has_storage: bool, redop: int
    ) -> None:
        self._store = store
        self._read_only = read_only
        self._has_storage = has_storage
        self._redop = redop

    def pack(self, buf: BufferBuilder) -> None:
        self._store.serialize(buf)
        buf.pack_32bit_int(self._redop)
        buf.pack_bool(self._read_only)
        buf.pack_bool(self._has_storage)
        buf.pack_32bit_int(self._store.type.size)
        _pack(buf, self._store.extents, ty.int64, True)

    def __str__(self) -> str:
        return f"FutureStoreArg({self._store})"


class RegionFieldArg:
    @overload
    def __init__(
        self,
        analyzer: RequirementAnalyzer,
        store: Store,
        dim: int,
        req: RegionReq,
        field_id: int,
        redop: int,
    ) -> None:
        ...

    @overload
    def __init__(
        self,
        analyzer: OutputAnalyzer,
        store: Store,
        dim: int,
        req: OutputReq,
        field_id: int,
        redop: int,
    ) -> None:
        ...

    def __init__(
        self,
        analyzer: Union[OutputAnalyzer, RequirementAnalyzer],
        store: Store,
        dim: int,
        req: Union[OutputReq, RegionReq],
        field_id: int,
        redop: int,
    ) -> None:
        self._analyzer = analyzer
        self._store = store
        self._dim = dim
        self._req = req
        self._field_id = field_id
        self._redop = redop

    def pack(self, buf: BufferBuilder) -> None:
        self._store.serialize(buf)
        buf.pack_32bit_int(self._redop)
        buf.pack_32bit_int(self._dim)

        buf.pack_32bit_uint(
            self._analyzer.get_requirement_index(
                self._req, self._field_id  # type: ignore [arg-type]
            )
        )
        buf.pack_32bit_uint(self._field_id)

    def __str__(self) -> str:
        return f"RegionFieldArg({self._dim}, {self._req}, {self._field_id})"


AddReqMethod = Any


def _index_copy_add_rw_dst_requirement(*args: Any, **kwargs: Any) -> None:
    kwargs["privilege"] = legion.LEGION_READ_WRITE
    IndexCopy.add_dst_requirement(*args, **kwargs)


def _single_copy_add_rw_dst_requirement(*args: Any, **kwargs: Any) -> None:
    kwargs["privilege"] = legion.LEGION_READ_WRITE
    SingleCopy.add_dst_requirement(*args, **kwargs)


_single_task_calls: dict[Permission, AddReqMethod] = {
    Permission.NO_ACCESS: SingleTask.add_no_access_requirement,
    Permission.READ: SingleTask.add_read_requirement,
    Permission.WRITE: SingleTask.add_write_requirement,
    Permission.READ_WRITE: SingleTask.add_read_write_requirement,
    Permission.REDUCTION: SingleTask.add_reduction_requirement,
}

_index_task_calls: dict[Permission, AddReqMethod] = {
    Permission.NO_ACCESS: IndexTask.add_no_access_requirement,
    Permission.READ: IndexTask.add_read_requirement,
    Permission.WRITE: IndexTask.add_write_requirement,
    Permission.READ_WRITE: IndexTask.add_read_write_requirement,
    Permission.REDUCTION: IndexTask.add_reduction_requirement,
}

_index_copy_calls: dict[Permission, AddReqMethod] = {
    Permission.READ: IndexCopy.add_src_requirement,
    Permission.WRITE: IndexCopy.add_dst_requirement,
    Permission.READ_WRITE: _index_copy_add_rw_dst_requirement,
    Permission.SOURCE_INDIRECT: IndexCopy.add_src_indirect_requirement,
    Permission.TARGET_INDIRECT: IndexCopy.add_dst_indirect_requirement,
}

_single_copy_calls: dict[Permission, AddReqMethod] = {
    Permission.READ: SingleCopy.add_src_requirement,
    Permission.WRITE: SingleCopy.add_dst_requirement,
    Permission.READ_WRITE: _single_copy_add_rw_dst_requirement,
    Permission.SOURCE_INDIRECT: SingleCopy.add_src_indirect_requirement,
    Permission.TARGET_INDIRECT: SingleCopy.add_dst_indirect_requirement,
}


class Broadcast:
    # Use the same signature as Partition's constructor
    # so that the caller can construct projection objects in a uniform way
    def __init__(self, part: Optional[LegionPartition], proj: int) -> None:
        assert part is None
        self.part = part
        self.proj = proj
        self.redop: Union[int, None] = None

    def add(
        self,
        task: LegionOp,
        req: RegionReq,
        fields: FieldListLike,
        methods: dict[Permission, AddReqMethod],
    ) -> None:
        f = methods[req.permission]
        parent = req.region
        while parent.parent is not None:
            parent_partition = parent.parent
            parent = parent_partition.parent
        if req.permission != Permission.REDUCTION:
            f(task, req.region, fields, 0, parent=parent, tag=req.tag)
        else:
            f(
                task,
                req.region,
                fields,
                self.redop,
                0,
                parent=parent,
                tag=req.tag,
            )

    def add_single(
        self,
        task: LegionOp,
        req: RegionReq,
        fields: FieldListLike,
        methods: dict[Permission, AddReqMethod],
    ) -> None:
        f = methods[req.permission]
        if req.permission != Permission.REDUCTION:
            f(task, req.region, fields, tag=req.tag, flags=req.flags)
        else:
            f(
                task,
                req.region,
                fields,
                self.redop,
                tag=req.tag,
                flags=req.flags,
            )

    def __hash__(self) -> int:
        return hash(("Broadcast", self.redop))

    def __eq__(self, other: object) -> bool:
        if not isinstance(other, Broadcast):
            return NotImplemented
        return self.redop == other.redop


class Partition:
    def __init__(self, part: Optional[LegionPartition], proj: int) -> None:
        assert part is not None
        self.part = part
        self.proj = proj
        self.redop = None

    def add(
        self,
        task: LegionOp,
        req: RegionReq,
        fields: FieldListLike,
        methods: dict[Permission, AddReqMethod],
    ) -> None:
        f = methods[req.permission]
        if req.permission != Permission.REDUCTION:
            f(task, self.part, fields, self.proj, tag=req.tag, flags=req.flags)
        else:
            f(
                task,
                self.part,
                fields,
                self.redop,
                self.proj,
                tag=req.tag,
                flags=req.flags,
            )

    def add_single(
        self,
        task: LegionOp,
        req: RegionReq,
        fields: FieldListLike,
        methods: dict[Permission, AddReqMethod],
    ) -> None:
        f = methods[req.permission]
        if req.permission != Permission.REDUCTION:
            f(task, req.region, fields, tag=req.tag)
        else:
            f(task, req.region, fields, self.redop, tag=req.tag)

    def __hash__(self) -> int:
        return hash((self.part, self.proj, self.redop))

    def __repr__(self) -> str:
        return repr((self.part, self.proj, self.redop))

    def __eq__(self, other: object) -> bool:
        if not isinstance(other, Partition):
            return NotImplemented
        return (
            self.part == other.part
            and self.proj == other.proj
            and self.redop == other.redop
        )


Proj = Union[Broadcast, Partition]  # TODO: (bev) Protocol


class RegionReq:
    def __init__(
        self,
        region: Region,
        permission: Permission,
        proj: Proj,
        tag: int,
        flags: int,
    ) -> None:
        self.region = region
        self.permission = permission
        self.proj = proj
        self.tag = tag
        self.flags = flags

    def __str__(self) -> str:
        return (
            f"RegionReq({self.region}, {self.permission}, "
            f"{self.proj}, {self.tag}, {self.flags})"
        )

    def __repr__(self) -> str:
        return str(self)

    def __hash__(self) -> int:
        return hash(
            (self.region, self.permission, self.proj, self.tag, self.flags)
        )

    def __eq__(self, other: object) -> bool:
        if not isinstance(other, RegionReq):
            return NotImplemented
        return (
            self.region == other.region
            and self.proj == other.proj
            and self.permission == other.permission
            and self.tag == other.tag
            and self.flags == other.flags
        )

    def promote_to_read_write(self) -> RegionReq:
        return RegionReq(
            self.region, Permission.READ_WRITE, self.proj, self.tag, self.flags
        )


class OutputReq:
    def __init__(self, fspace: FieldSpace, ndim: int) -> None:
        self.fspace = fspace
        self.ndim = ndim
        self.output_region: Union[OutputRegion, None] = None

    def __str__(self) -> str:
        return f"OutputReq({self.fspace}, {self.ndim})"

    def __repr__(self) -> str:
        return str(self)

    def __hash__(self) -> int:
        return hash((self.fspace, self.ndim))

    def __eq__(self, other: object) -> bool:
        if not isinstance(other, OutputReq):
            return NotImplemented
        return self.fspace == other.fspace and self.ndim == other.ndim

    def _create_output_region(self, fields: FieldListLike) -> None:
        assert self.output_region is None
        self.output_region = runtime.create_output_region(
            self.fspace, fields, self.ndim
        )

    def add(self, task: Any, fields: FieldListLike) -> None:
        self._create_output_region(fields)
        task.add_output(self.output_region)

    def add_single(self, task: Any, fields: FieldListLike) -> None:
        self._create_output_region(fields)
        task.add_output(self.output_region)

    def update_storage(self, store: Store, field_id: int) -> None:
        assert self.output_region is not None
        region_field = runtime.import_output_region(
            self.output_region,
            field_id,
            store.type,
        )
        store.set_storage(region_field)


class ProjectionSet:
    def __init__(self) -> None:
        self._entries: dict[Permission, OrderedSet[EntryType]] = {}

    def _create(self, perm: Permission, entry: EntryType) -> None:
        self._entries[perm] = OrderedSet([entry])

    def _update(self, perm: Permission, entry: EntryType) -> None:
        entries = self._entries[perm]
        entries.add(entry)
        if perm == Permission.WRITE and len(entries) > 1:
            raise ValueError("Interfering requirements found")

    def insert(self, perm: Permission, proj_info: EntryType) -> None:
        if perm == Permission.READ_WRITE:
            self.insert(Permission.READ, proj_info)
            self.insert(Permission.WRITE, proj_info)
        else:
            if perm in self._entries:
                self._update(perm, proj_info)
            else:
                self._create(perm, proj_info)

    def coalesce(
        self, error_on_interference: bool
    ) -> Union[
        list[tuple[Permission, Union[Broadcast, Partition], int, int]],
        list[tuple[Permission, OrderedSet[EntryType]]],
    ]:
        if len(self._entries) == 1:
            perm = list(self._entries.keys())[0]
            return [(perm, *entry) for entry in self._entries[perm]]
        all_perms = OrderedSet(self._entries.keys())
        # If the fields is requested with conflicting permissions,
        # promote them to read write permission.
        if len(all_perms - OrderedSet([Permission.NO_ACCESS])) > 1:
            perm = Permission.READ_WRITE

            # When the field requires read write permission,
            # all projections must be the same
            all_entries: OrderedSet[EntryType] = OrderedSet()
            for entry in self._entries.values():
                all_entries.update(entry)
            if len(all_entries) > 1:
                if error_on_interference:
                    raise ValueError(
                        f"Interfering requirements found: {all_entries}"
                    )
                else:
                    results: list[
                        tuple[
                            Permission, Union[Broadcast, Partition], int, int
                        ]
                    ] = []
                    for all_entry in all_entries:
                        results.append((perm, *all_entry))
                    return results

            return [(perm, *all_entries.pop())]

        # This can happen when there is a no access requirement.
        # For now, we don't coalesce it with others.
        else:
            return [pair for pair in self._entries.items()]

    def __repr__(self) -> str:
        return str(self._entries)


class FieldSet:
    def __init__(self) -> None:
        self._fields: dict[int, ProjectionSet] = {}

    def insert(
        self, field_id: int, perm: Permission, proj_info: EntryType
    ) -> None:
        if field_id in self._fields:
            proj_set = self._fields[field_id]
        else:
            proj_set = ProjectionSet()
            self._fields[field_id] = proj_set
        proj_set.insert(perm, proj_info)

    def coalesce(self, error_on_interference: bool) -> dict[Any, list[int]]:
        coalesced: dict[Any, list[int]] = {}
        for field_id, proj_set in self._fields.items():
            proj_infos = proj_set.coalesce(error_on_interference)
            for key in proj_infos:
                if key in coalesced:
                    coalesced[key].append(field_id)
                else:
                    coalesced[key] = [field_id]

        return coalesced


class RequirementAnalyzer:
    def __init__(self, error_on_interference: bool = True) -> None:
        self._field_sets: dict[Region, FieldSet] = {}
        self._requirements: list[tuple[RegionReq, list[int]]] = []
        self._requirement_map: dict[tuple[RegionReq, int], int] = {}
        self._error_on_interference = error_on_interference

    @property
    def requirements(self) -> list[tuple[RegionReq, list[int]]]:
        return self._requirements

    @property
    def empty(self) -> bool:
        return len(self._field_sets) == 0

    def __del__(self) -> None:
        self._field_sets.clear()
        self._requirements.clear()
        self._requirement_map.clear()

    def insert(self, req: RegionReq, field_id: int) -> None:
        region = req.region
        field_set = self._field_sets.get(region)
        if field_set is None:
            field_set = FieldSet()
            self._field_sets[region] = field_set
        proj_info = (req.proj, req.tag, req.flags)
        field_set.insert(field_id, req.permission, proj_info)

    def analyze_requirements(self) -> None:
        for region, field_set in self._field_sets.items():
            perm_map = field_set.coalesce(self._error_on_interference)
            for key, fields in perm_map.items():
                req_idx = len(self._requirements)
                req = RegionReq(region, *key)
                for field_id in fields:
                    self._requirement_map[(req, field_id)] = req_idx
                self._requirements.append((req, fields))

    def get_requirement_index(self, req: RegionReq, field_id: int) -> int:
        try:
            return self._requirement_map[(req, field_id)]
        except KeyError:
            req = req.promote_to_read_write()
            return self._requirement_map[(req, field_id)]


class OutputAnalyzer:
    def __init__(self) -> None:
        self._groups: dict[Any, OrderedSet[tuple[int, Store]]] = {}
        self._requirements: list[tuple[OutputReq, list[int]]] = []
        self._requirement_map: dict[tuple[OutputReq, int], int] = {}

    @property
    def requirements(self) -> list[tuple[OutputReq, list[int]]]:
        return self._requirements

    @property
    def empty(self) -> bool:
        return len(self._groups) == 0

    def __del__(self) -> None:
        self._groups.clear()
        self._requirements.clear()
        self._requirement_map.clear()

    def insert(self, req: OutputReq, field_id: int, store: Store) -> None:
        group = self._groups.get(req)
        if group is None:
            group = OrderedSet()
            self._groups[req] = group
        group.add((field_id, store))

    def analyze_requirements(self) -> None:
        for req, group in self._groups.items():
            req_idx = len(self._requirements)
            fields = []
            field_set: OrderedSet[int] = OrderedSet()
            for field_id, store in group:
                self._requirement_map[(req, field_id)] = req_idx
                if field_id in field_set:
                    raise RuntimeError(
                        f"{field_id} is duplicated in output requirement {req}"
                    )
                fields.append(field_id)
                field_set.add(field_id)

            self._requirements.append((req, fields))

    def get_requirement_index(self, req: OutputReq, field_id: int) -> int:
        return self._requirement_map[(req, field_id)]

    def update_storages(self) -> None:
        for req, group in self._groups.items():
            for field_id, store in group:
                req.update_storage(store, field_id)


class TaskLauncher:
    def __init__(
        self,
        context: Context,
        task_id: int,
        mapper_id: int = 0,
        tag: int = 0,
        error_on_interference: bool = True,
        side_effect: bool = False,
        provenance: Optional[str] = None,
    ) -> None:
        assert type(tag) != bool
        self._context = context
        self._core_types = runtime.core_context.type_system
        self._task_id = task_id
        self._mapper_id = mapper_id
        self._inputs: list[LauncherArg] = []
        self._outputs: list[LauncherArg] = []
        self._reductions: list[LauncherArg] = []
        self._scalars: list[ScalarArg] = []
        self._comms: list[FutureMap] = []
        self._req_analyzer = RequirementAnalyzer(error_on_interference)
        self._out_analyzer = OutputAnalyzer()
        self._future_args: list[Future] = []
        self._future_map_args: list[FutureMap] = []
        self._tag = tag
        self._sharding_space: Union[IndexSpace, None] = None
        self._point: Union[Point, None] = None
        self._output_regions: list[OutputRegion] = []
        self._error_on_interference = error_on_interference
        self._has_side_effect = side_effect
        self._insert_barrier = False
        self._can_raise_exception = False
<<<<<<< HEAD
        self._location_map: dict[DeviceID, int] = {}
        self._stores: list[RegionField] = []
=======
        self._provenance = provenance
>>>>>>> 1d49ad29

    @property
    def library_task_id(self) -> int:
        return self._task_id

    @property
    def library_mapper_id(self) -> int:
        return self._mapper_id

    @property
    def legion_task_id(self) -> int:
        return self._context.get_task_id(self._task_id)

    @property
    def legion_mapper_id(self) -> int:
        return self._context.get_mapper_id(self._mapper_id)

    def __del__(self) -> None:
        del self._req_analyzer
        del self._out_analyzer
        self._future_args.clear()
        self._future_map_args.clear()
        self._output_regions.clear()

    def add_scalar_arg(
        self,
        value: Any,
        dtype: Union[DTType, tuple[DTType]],
        untyped: bool = True,
    ) -> None:
        self._scalars.append(
            ScalarArg(self._core_types, value, dtype, untyped)
        )

    def add_store(
        self,
        args: list[LauncherArg],
        store: Store,
        proj: Proj,
        perm: Permission,
        tag: int,
        flags: int,
    ) -> None:
        redop = -1 if proj.redop is None else proj.redop
        if store.kind is Future:
            if TYPE_CHECKING:
                assert isinstance(store.storage, Future)

            # In theory we need to copy the storage's current value only when
            # the store can ever be read by the task, but the permission being
            # WRITE alone doesn't guarantee the read access freedom, as
            # the same store can also be passed as an input and we don't
            # perform coalescing analyses for future-backed stores as we do
            # for region-backed ones. Here we simply pass the storage's
            # current value whenever the store has a storage. (if this
            # was a write-only store, it would not have a storage yet, but
            # the inverse isn't true.)
            has_storage = store.has_storage
            read_only = perm == Permission.READ
            if has_storage:
                self.add_future(store.storage)
            args.append(FutureStoreArg(store, read_only, has_storage, redop))

        else:
            if TYPE_CHECKING:
                assert isinstance(store.storage, RegionField)

            region = store.storage.region
            field_id = store.storage.field.field_id

            req = RegionReq(region, perm, proj, tag, flags)

            self._req_analyzer.insert(req, field_id)
            args.append(
                RegionFieldArg(
                    self._req_analyzer,
                    store,
                    region.index_space.get_dim(),
                    req,
                    field_id,
                    redop,
                )
            )

            # filling the map of (DeviceID, comm_size) for the store if
            # DeviceID is set (store has been mapped to the task before)
            # otherwise don't do anything

            location = store.storage.get_location()
            if location is not None:
                if self._location_map.get(location) is None:
                    self._location_map[location] = store.comm_volume()
                else:
                    self._location_map[location] = (
                        self._location_map[location] + store.comm_volume()
                    )

            self._stores.append(store.storage)

    def add_input(
        self, store: Store, proj: Proj, tag: int = 0, flags: int = 0
    ) -> None:
        self.add_store(self._inputs, store, proj, Permission.READ, tag, flags)

    def add_output(
        self, store: Store, proj: Proj, tag: int = 0, flags: int = 0
    ) -> None:
        self.add_store(
            self._outputs, store, proj, Permission.WRITE, tag, flags
        )

    def add_reduction(
        self,
        store: Store,
        proj: Proj,
        tag: int = 0,
        flags: int = 0,
        read_write: bool = False,
    ) -> None:
        if read_write and store.kind is not Future:
            self.add_store(
                self._reductions,
                store,
                proj,
                Permission.READ_WRITE,
                tag,
                flags,
            )
        else:
            self.add_store(
                self._reductions, store, proj, Permission.REDUCTION, tag, flags
            )

    def add_unbound_output(
        self, store: Store, fspace: FieldSpace, field_id: int
    ) -> None:
        req = OutputReq(fspace, store.ndim)

        self._out_analyzer.insert(req, field_id, store)

        self._outputs.append(
            RegionFieldArg(
                self._out_analyzer,
                store,
                store.ndim,
                req,
                field_id,
                -1,
            )
        )

    def add_future(self, future: Future) -> None:
        self._future_args.append(future)

    def add_future_map(self, future_map: FutureMap) -> None:
        self._future_map_args.append(future_map)

    def add_communicator(self, handle: FutureMap) -> None:
        self._comms.append(handle)

    def insert_barrier(self) -> None:
        self._insert_barrier = True

    def set_can_raise_exception(self, can_raise_exception: bool) -> None:
        self._can_raise_exception = can_raise_exception

    def set_sharding_space(self, space: IndexSpace) -> None:
        self._sharding_space = space

    def set_point(self, point: Point) -> None:
        self._point = point

    @staticmethod
    def pack_args(
        argbuf: BufferBuilder,
        args: Sequence[LauncherArg],
    ) -> None:
        argbuf.pack_32bit_uint(len(args))
        for arg in args:
            arg.pack(argbuf)

    def build_task(
        self, launch_domain: Rect, argbuf: BufferBuilder
    ) -> IndexTask:
        self._req_analyzer.analyze_requirements()
        self._out_analyzer.analyze_requirements()

        self.pack_args(argbuf, self._inputs)
        self.pack_args(argbuf, self._outputs)
        self.pack_args(argbuf, self._reductions)
        self.pack_args(argbuf, self._scalars)
        argbuf.pack_bool(self._can_raise_exception)
        argbuf.pack_bool(self._insert_barrier)
        argbuf.pack_32bit_uint(len(self._comms))

        task = IndexTask(
            self.legion_task_id,
            launch_domain,
            self._context.empty_argmap,
            argbuf.get_string(),
            argbuf.get_size(),
            mapper=self.legion_mapper_id,
            tag=self._tag,
            provenance=self._provenance,
        )
        if self._sharding_space is not None:
            task.set_sharding_space(self._sharding_space)

        for (req, fields) in self._req_analyzer.requirements:
            req.proj.add(task, req, fields, _index_task_calls)
        for future in self._future_args:
            task.add_future(future)
        if self._insert_barrier:
            volume = launch_domain.get_volume()
            arrival, wait = runtime.get_barriers(volume)
            task.add_future(arrival)
            task.add_future(wait)
        for (out_req, fields) in self._out_analyzer.requirements:
            out_req.add(task, fields)
        for comm in self._comms:
            task.add_point_future(ArgumentMap(future_map=comm))
        for future_map in self._future_map_args:
            task.add_point_future(ArgumentMap(future_map=future_map))
        return task

    def _calculate_task_location(self) -> DeviceID:
        if len(self._location_map) > 0:
            # TODO make logic more complicated: find max volume per node
            # for CPUs
            max_keys = [
                key
                for key, value in self._location_map.items()
                if value == max(self._location_map.values())
            ]
            return max_keys[0]
        else:
            return self._runtime.get_next_available_point()

    def _set_store_location(self, point: DeviceID) -> None:
        for s in self._stores:
            s.set_location(point)

    def build_single_task(self, argbuf: BufferBuilder) -> SingleTask:
        self._req_analyzer.analyze_requirements()
        self._out_analyzer.analyze_requirements()

        self.pack_args(argbuf, self._inputs)
        self.pack_args(argbuf, self._outputs)
        self.pack_args(argbuf, self._reductions)
        self.pack_args(argbuf, self._scalars)
        argbuf.pack_bool(self._can_raise_exception)

        assert len(self._comms) == 0

        task = SingleTask(
            self.legion_task_id,
            argbuf.get_string(),
            argbuf.get_size(),
            mapper=self.legion_mapper_id,
            tag=self._tag,
            provenance=self._provenance,
        )

        # calculate point of the task based on the location_map
        point = self._calculate_task_location()
        self._point = Point([point._node_id, point._local_id])
        # change location of all stores mapped to the task:
        self._set_store_location(point)

        for (req, fields) in self._req_analyzer.requirements:
            req.proj.add_single(task, req, fields, _single_task_calls)
        for future in self._future_args:
            task.add_future(future)
        for (out_req, fields) in self._out_analyzer.requirements:
            out_req.add_single(task, fields)
        if (
            not self._has_side_effect
            and self._req_analyzer.empty
            and self._out_analyzer.empty
        ):
            task.set_local_function(True)
        if self._sharding_space is not None:
            task.set_sharding_space(self._sharding_space)
        if self._point is not None:
            task.set_point(self._point)
        return task

    def execute(self, launch_domain: Rect) -> FutureMap:
        task = self.build_task(launch_domain, BufferBuilder())
        result = self._context.dispatch(task)
        assert isinstance(result, FutureMap)
        self._out_analyzer.update_storages()
        return result

    def execute_single(self) -> Future:
        argbuf = BufferBuilder()
        result = self._context.dispatch_single(self.build_single_task(argbuf))
        self._out_analyzer.update_storages()
        return result


class CopyLauncher:
    def __init__(
        self,
        context: Context,
        source_oor: bool = True,
        target_oor: bool = True,
        mapper_id: int = 0,
        tag: int = 0,
        provenance: Optional[str] = None,
    ) -> None:
        assert type(tag) != bool
        self._context = context
        self._mapper_id = mapper_id
        self._req_analyzer = RequirementAnalyzer()
        self._tag = tag
        self._sharding_space: Union[IndexSpace, None] = None
        self._point: Union[Point, None] = None
        self._source_oor = source_oor
        self._target_oor = target_oor
        self._provenance = provenance

    @property
    def library_mapper_id(self) -> int:
        return self._mapper_id

    @property
    def legion_mapper_id(self) -> int:
        return self._context.get_mapper_id(self._mapper_id)

    def __del__(self) -> None:
        del self._req_analyzer

    def add_store(
        self, store: Store, proj: Proj, perm: Permission, tag: int, flags: int
    ) -> None:
        assert store.kind is not Future
        assert store._transform.bottom

        if TYPE_CHECKING:
            assert isinstance(store.storage, RegionField)

        region = store.storage.region
        field_id = store.storage.field.field_id

        req = RegionReq(region, perm, proj, tag, flags)

        self._req_analyzer.insert(req, field_id)

    def add_input(
        self, store: Store, proj: Proj, tag: int = 0, flags: int = 0
    ) -> None:
        self.add_store(store, proj, Permission.READ, tag, flags)

    def add_output(
        self, store: Store, proj: Proj, tag: int = 0, flags: int = 0
    ) -> None:
        self.add_store(store, proj, Permission.WRITE, tag, flags)

    def add_inout(
        self, store: Store, proj: Proj, tag: int = 0, flags: int = 0
    ) -> None:
        self.add_store(store, proj, Permission.READ_WRITE, tag, flags)

    def add_reduction(
        self, store: Store, proj: Proj, tag: int = 0, flags: int = 0
    ) -> None:
        self.add_store(store, proj, Permission.REDUCTION, tag, flags)

    def add_source_indirect(
        self, store: Store, proj: Proj, tag: int = 0, flags: int = 0
    ) -> None:
        self.add_store(store, proj, Permission.SOURCE_INDIRECT, tag, flags)

    def add_target_indirect(
        self, store: Store, proj: Proj, tag: int = 0, flags: int = 0
    ) -> None:
        self.add_store(store, proj, Permission.TARGET_INDIRECT, tag, flags)

    def set_sharding_space(self, space: IndexSpace) -> None:
        self._sharding_space = space

    def set_point(self, point: Point) -> None:
        self._point = point

    def build_copy(self, launch_domain: Rect) -> IndexCopy:
        self._req_analyzer.analyze_requirements()

        copy = IndexCopy(
            launch_domain,
            mapper=self.legion_mapper_id,
            tag=self._tag,
            provenance=self._provenance,
        )
        for (req, fields) in self._req_analyzer.requirements:
            if req.permission in (
                Permission.SOURCE_INDIRECT,
                Permission.TARGET_INDIRECT,
            ):
                assert len(fields) == 1
                req.proj.add(copy, req, fields[0], _index_copy_calls)
            else:
                req.proj.add(copy, req, fields, _index_copy_calls)

        if self._sharding_space is not None:
            copy.set_sharding_space(self._sharding_space)
        copy.set_possible_src_indirect_out_of_range(self._source_oor)
        copy.set_possible_dst_indirect_out_of_range(self._target_oor)
        return copy

    def build_single_copy(self) -> SingleCopy:
        self._req_analyzer.analyze_requirements()

        copy = SingleCopy(
            mapper=self.legion_mapper_id,
            tag=self._tag,
            provenance=self._provenance,
        )
        for (req, fields) in self._req_analyzer.requirements:
            if req.permission in (
                Permission.SOURCE_INDIRECT,
                Permission.TARGET_INDIRECT,
            ):
                assert len(fields) == 1
                req.proj.add_single(copy, req, fields[0], _single_copy_calls)
            else:
                req.proj.add_single(copy, req, fields, _single_copy_calls)

        if self._sharding_space is not None:
            copy.set_sharding_space(self._sharding_space)
        if self._point is not None:
            copy.set_point(self._point)
        copy.set_possible_src_indirect_out_of_range(self._source_oor)
        copy.set_possible_dst_indirect_out_of_range(self._target_oor)
        return copy

    def execute(
        self, launch_domain: Rect, redop: Optional[int] = None
    ) -> None:
        copy = self.build_copy(launch_domain)
        self._context.dispatch(copy)

    def execute_single(self) -> None:
        copy = self.build_single_copy()
        self._context.dispatch_single(copy)


class FillLauncher:
    def __init__(
        self,
        context: Context,
        lhs: Store,
        lhs_proj: Proj,
        value: Store,
        mapper_id: int = 0,
        tag: int = 0,
        provenance: Optional[str] = None,
    ) -> None:
        self._context = context
        self._lhs = lhs
        self._lhs_proj = lhs_proj
        self._value = value
        self._mapper_id = mapper_id
        self._tag = tag
        self._sharding_space: Union[IndexSpace, None] = None
        self._point: Union[Point, None] = None
        self._provenance = provenance

    @property
    def library_mapper_id(self) -> int:
        return self._mapper_id

    @property
    def legion_mapper_id(self) -> int:
        return self._context.get_mapper_id(self._mapper_id)

    def set_sharding_space(self, space: IndexSpace) -> None:
        self._sharding_space = space

    def set_point(self, point: Point) -> None:
        self._point = point

    def build_fill(self, launch_domain: Rect) -> IndexFill:
        if TYPE_CHECKING:
            assert isinstance(self._lhs.storage, RegionField)
            assert isinstance(self._value.storage, Future)
        assert self._lhs_proj.part is not None
        fill = IndexFill(
            self._lhs_proj.part,
            self._lhs_proj.proj,
            self._lhs.storage.region.get_root(),
            self._lhs.storage.field.field_id,
            self._value.storage,
            self.legion_mapper_id,
            self._tag,
            launch_domain.to_domain(),
            self._provenance,
        )
        if self._sharding_space is not None:
            fill.set_sharding_space(self._sharding_space)
        return fill

    def build_single_fill(self) -> SingleFill:
        if TYPE_CHECKING:
            assert isinstance(self._lhs.storage, RegionField)
            assert isinstance(self._value.storage, Future)
        fill = SingleFill(
            self._lhs.storage.region,
            self._lhs.storage.region.get_root(),
            self._lhs.storage.field.field_id,
            self._value.storage,
            self.legion_mapper_id,
            self._tag,
            self._provenance,
        )
        if self._sharding_space is not None:
            fill.set_sharding_space(self._sharding_space)
        if self._point is not None:
            fill.set_point(self._point)
        return fill

    def execute(self, launch_domain: Rect) -> None:
        fill = self.build_fill(launch_domain)
        self._context.dispatch(fill)

    def execute_single(self) -> None:
        fill = self.build_single_fill()
        self._context.dispatch_single(fill)<|MERGE_RESOLUTION|>--- conflicted
+++ resolved
@@ -43,20 +43,13 @@
     legion,
     types as ty,
 )
-from .runtime import runtime
+from .runtime import DeviceID, runtime
 from .utils import OrderedSet
 
 if TYPE_CHECKING:
-<<<<<<< HEAD
-    from . import FieldID, FieldSpace, IndexSpace, OutputRegion, Rect, Region
+    from . import FieldSpace, IndexSpace, OutputRegion, Rect, Region
     from ._legion.util import FieldListLike
     from .context import Context
-    from .runtime import DeviceID, Runtime
-=======
-    from . import FieldSpace, IndexSpace, OutputRegion, Point, Rect, Region
-    from ._legion.util import FieldListLike
-    from .context import Context
->>>>>>> 1d49ad29
     from .store import RegionField, Store
     from .types import DTType
 
@@ -714,12 +707,9 @@
         self._has_side_effect = side_effect
         self._insert_barrier = False
         self._can_raise_exception = False
-<<<<<<< HEAD
         self._location_map: dict[DeviceID, int] = {}
         self._stores: list[RegionField] = []
-=======
         self._provenance = provenance
->>>>>>> 1d49ad29
 
     @property
     def library_task_id(self) -> int:
@@ -956,7 +946,7 @@
             ]
             return max_keys[0]
         else:
-            return self._runtime.get_next_available_point()
+            return runtime.get_next_available_point()
 
     def _set_store_location(self, point: DeviceID) -> None:
         for s in self._stores:
