# Copyright 2021-2022 NVIDIA Corporation
#
# Licensed under the Apache License, Version 2.0 (the "License");
# you may not use this file except in compliance with the License.
# You may obtain a copy of the License at
#
#     http://www.apache.org/licenses/LICENSE-2.0
#
# Unless required by applicable law or agreed to in writing, software
# distributed under the License is distributed on an "AS IS" BASIS,
# WITHOUT WARRANTIES OR CONDITIONS OF ANY KIND, either express or implied.
# See the License for the specific language governing permissions and
# limitations under the License.
#
from __future__ import annotations

import inspect
from typing import (
    TYPE_CHECKING,
    Any,
    Callable,
    Optional,
    Protocol,
    TypeVar,
    Union,
)

import numpy as np

from . import Future, legion
<<<<<<< HEAD
from ._legion.util import Logger
from .resource import ResourceScope
=======
from ._lib.context import Context as CppContext  # type: ignore[import]
>>>>>>> 4c477346
from .types import TypeSystem

if TYPE_CHECKING:
    import numpy.typing as npt
    from pyarrow import DataType

    from . import ArgumentMap, Rect
    from ._legion.util import Dispatchable
    from .communicator import Communicator
    from .legate import Library
    from .operation import AutoTask, Copy, Fill, ManualTask
    from .runtime import Runtime
    from .shape import Shape
    from .store import RegionField, Store

T = TypeVar("T")


class AnyCallable(Protocol):
    def __call__(self, *args: Any, **kwargs: Any) -> Any:
        ...


def caller_frameinfo() -> str:
    frame = inspect.currentframe()
    if frame is None or frame.f_back is None or frame.f_back.f_back is None:
        return "<unknown>"
    frame = frame.f_back.f_back
    return f"{frame.f_code.co_filename}:{frame.f_lineno}"


class LibraryAnnotations:
    def __init__(self) -> None:
        self._entries: dict[str, str] = {}
        self._provenance: Union[str, None] = None

    @property
    def provenance(self) -> Optional[str]:
        return self._provenance

    def set_provenance(self, provenance: str) -> None:
        self._provenance = provenance

    def reset_provenance(self) -> None:
        self._provenance = None

    def update(self, **kwargs: Any) -> None:
        self._entries.update(**kwargs)

    def remove(self, key: str) -> None:
        del self._entries[key]

    def __repr__(self) -> str:
        pairs = [f"{key},{value}" for key, value in self._entries.items()]
        if self._provenance is not None:
            pairs.append(f"Provenance,{self._provenance}")
        return "|".join(pairs)


class Context:
    def __init__(
        self,
        runtime: Runtime,
        library: Library,
        inherit_core_types: bool = True,
    ) -> None:
        """
        A Context is a named scope for Legion resources used in a Legate
        library. A Context is created when the library is registered
        for the first time to the Legate runtime, and it must be passed
        when the library registers or makes accesses to its Legion resources.
        Resources that are scoped locally to each library include
        task ids, projection and sharding functor ids, and reduction operator
        ids.
        """
        self._runtime = runtime
        self._library = library
        self._type_system = TypeSystem(inherit_core_types)

        name = library.get_name()

        self._cpp_context = CppContext(name, False)

        self._libname = library.get_name()
        self._annotations: list[LibraryAnnotations] = [LibraryAnnotations()]
        self._logger = Logger(library.get_name())

        self._mapper_id = self._cpp_context.get_mapper_id()

    def destroy(self) -> None:
        self._logger.destroy()
        self._library.destroy()

    @property
    def logger(self) -> Logger:
        return self._logger

    @property
    def runtime(self) -> Runtime:
        """
        Returns the runtime

        Returns
        -------
        Runtime
            The runtime object
        """
        return self._runtime

    @property
    def library(self) -> Library:
        return self._library

    @property
    def core_library(self) -> Any:
        return self._runtime.core_library

    @property
    def first_redop_id(self) -> Union[int, None]:
        return self.get_reduction_op_id(0)

    @property
    def first_shard_id(self) -> Union[int, None]:
        return self.get_sharding_id(0)

    @property
    def empty_argmap(self) -> ArgumentMap:
        return self._runtime.empty_argmap

    @property
    def type_system(self) -> TypeSystem:
        return self._type_system

    @property
    def annotation(self) -> LibraryAnnotations:
        """
        Returns the current set of annotations. Provenance string is one
        entry in the set.

        Returns
        -------
        LibraryAnnotations
            Library annotations
        """
        return self._annotations[-1]

    def get_all_annotations(self) -> str:
        return str(self.annotation)

    @property
    def provenance(self) -> Optional[str]:
        """
        Returns the current provenance string. Attached to every operation
        issued with the context.

        Returns
        -------
        str or None
            Provenance string
        """
        return self.annotation.provenance

    def get_task_id(self, task_id: int) -> int:
        return self._cpp_context.get_task_id(task_id)

    @property
    def mapper_id(self) -> int:
        return self._mapper_id

    def get_reduction_op_id(self, redop_id: int) -> int:
        return self._cpp_context.get_reduction_op_id(redop_id)

    def get_projection_id(self, proj_id: int) -> int:
        if proj_id == 0:
            return proj_id
        else:
            return self._cpp_context.get_projection_id(proj_id)

    def get_sharding_id(self, shard_id: int) -> int:
        return self._cpp_context.get_sharding_id(shard_id)

    def get_tunable(
        self, tunable_id: int, dtype: DataType
    ) -> npt.NDArray[Any]:
        """
        Queries a tunable parameter to the mapper.

        Parameters
        ----------
        tunable_id : int
            Tunable id. Local to each mapper.

        dtype : DataType
            Value type

        Returns
        -------
        np.ndarray
            A NumPy array holding the value of the tunable parameter
        """
        dt = np.dtype(dtype.to_pandas_dtype())
        fut = Future(
            legion.legion_runtime_select_tunable_value(
                self._runtime.legion_runtime,
                self._runtime.legion_context,
                tunable_id,
                self.mapper_id,
                0,
            )
        )
        buf = fut.get_buffer(dt.itemsize)
        return np.frombuffer(buf, dtype=dt)[0]

    def get_unique_op_id(self) -> int:
        return self._runtime.get_unique_op_id()

    def set_provenance(self, provenance: str) -> None:
        """
        Sets a new provenance string

        Parameters
        ----------
        provenance : str
            Provenance string
        """
        self._annotations[-1].set_provenance(provenance)

    def reset_provenance(self) -> None:
        """
        Clears the provenance string that is currently set
        """
        self._annotations[-1].reset_provenance()

    def push_provenance(self, provenance: str) -> None:
        """
        Pushes a provenance string to the stack

        Parameters
        ----------
        provenance : str
            Provenance string
        """
        self._annotations.append(LibraryAnnotations())
        self.set_provenance(provenance)

    def pop_provenance(self) -> None:
        """
        Pops the provenance string on top the stack
        """
        if len(self._annotations) == 1:
            raise ValueError("Provenance stack underflow")
        self._annotations.pop(-1)

    def track_provenance(
        self, func: AnyCallable, nested: bool = False
    ) -> AnyCallable:
        """
        Wraps a function with provenance tracking. Provenance of each operation
        issued within the wrapped function will be tracked automatically.

        Parameters
        ----------
        func : AnyCallable
            Function to wrap

        nested : bool
            If ``True``, each invocation to a wrapped function within another
            wrapped function updates the provenance string. Otherwise, the
            provenance is tracked only for the outermost wrapped function.

        Returns
        -------
        AnyCallable
            Wrapped function
        """
        if nested:

            def wrapper(*args: Any, **kwargs: Any) -> Any:
                self.push_provenance(caller_frameinfo())
                result = func(*args, **kwargs)
                self.pop_provenance()
                return result

        else:

            def wrapper(*args: Any, **kwargs: Any) -> Any:
                if self.provenance is None:
                    self.set_provenance(caller_frameinfo())
                    result = func(*args, **kwargs)
                    self.reset_provenance()
                else:
                    result = func(*args, **kwargs)
                return result

        return wrapper

    def _check_task_id(self, task_id: int) -> None:
        task_info = self._cpp_context.find_task(task_id)
        if not task_info.valid:
            raise ValueError(
                f"Library '{self._libname}' does not have task {task_id}"
            )
        if not any(
            task_info.has_variant(vid)
            for vid in self._runtime.valid_variant_ids
        ):
            error_msg = (
                f"Task {task_id} of library '{self._libname}' does not have "
                "any valid variant for the current machine configuration. "
            )
            raise ValueError(error_msg)

    def create_manual_task(
        self,
        task_id: int,
        launch_domain: Rect,
    ) -> ManualTask:
        """
        Creates a manual task.

        Parameters
        ----------
        task_id : int
            Task id. Scoped locally within the context; i.e., different
            libraries can use the same task id. There must be a task
            implementation corresponding to the task id.

        launch_domain : Rect, optional
            Launch domain of the task.

        Returns
        -------
        AutoTask or ManualTask
            A new task
        """

        from .operation import ManualTask

        # Check if the task id is valid for this library and the task
        # has the right variant
        self._check_task_id(task_id)
        unique_op_id = self.get_unique_op_id()
        if launch_domain is None:
            raise RuntimeError(
                "Launch domain must be specified for manual parallelization"
            )

        return ManualTask(
            self,
            task_id,
            launch_domain,
            unique_op_id,
        )

    def create_auto_task(
        self,
        task_id: int,
    ) -> AutoTask:
        """
        Creates an auto task.

        Parameters
        ----------
        task_id : int
            Task id. Scoped locally within the context; i.e., different
            libraries can use the same task id. There must be a task
            implementation corresponding to the task id.

        Returns
        -------
        AutoTask
            A new automatically parallelized task

        See Also
        --------
        Context.create_task
        """

        from .operation import AutoTask

        # Check if the task id is valid for this library and the task
        # has the right variant
        self._check_task_id(task_id)
        unique_op_id = self.get_unique_op_id()
        return AutoTask(self, task_id, unique_op_id)

    def create_copy(self) -> Copy:
        """
        Creates a copy operation.

        Returns
        -------
        Copy
            A new copy operation
        """

        from .operation import Copy

        return Copy(self, self.get_unique_op_id())

    def create_fill(
        self,
        lhs: Store,
        value: Store,
    ) -> Fill:
        """
        Creates a fill operation.

        Parameters
        ----------
        lhs : Store
            Store to fill

        value : Store
            Store holding the constant value to fill the ``lhs`` with

        Returns
        -------
        Copy
            A new fill operation

        Raises
        ------
        ValueError
            If the ``value`` is not scalar or the ``lhs`` is either unbound or
            scalar
        """
        from .operation import Fill

        return Fill(self, lhs, value, self.get_unique_op_id())

    def dispatch(self, op: Dispatchable[T]) -> T:
        return self._runtime.dispatch(op)

    def dispatch_single(self, op: Dispatchable[T]) -> T:
        return self._runtime.dispatch_single(op)

    def create_store(
        self,
        ty: Any,
        shape: Optional[Union[Shape, tuple[int, ...]]] = None,
        storage: Optional[Union[RegionField, Future]] = None,
        optimize_scalar: bool = False,
        ndim: Optional[int] = None,
    ) -> Store:
        """
        Creates a fresh store.

        Parameters
        ----------
        ty : Dtype
            Type of the elements

        shape : Shape or tuple[int], optional
            Shape of the store. The store becomes unbound if no shape is
            given.

        storage : RegionField or Future, optional
            Optional storage to initialize the store with. Used only when the
            store is constructed from a future holding a scalar value.

        optimize_scalar : bool
            If ``True``, the runtime will use a ``Future`` when the store's
            size is 1

        ndim : int, optional
            Dimension of the store. Must be passed if the store is unbound.

        Returns
        -------
        Store
            A new store
        """
        dtype = self.type_system[ty]
        return self._runtime.create_store(
            dtype,
            shape=shape,
            data=storage,
            optimize_scalar=optimize_scalar,
            ndim=ndim,
        )

    def get_nccl_communicator(self) -> Communicator:
        return self._runtime.get_nccl_communicator()

    def get_cpu_communicator(self) -> Communicator:
        return self._runtime.get_cpu_communicator()

    def issue_execution_fence(self, block: bool = False) -> None:
        """
        Issues an execution fence. A fence is a special operation that
        guarantees that all upstream operations finish before any of the
        downstream operations start. The caller can optionally block on
        completion of all upstream operations.

        Parameters
        ----------
        block : bool
            If ``True``, the call blocks until all upstream operations finish.
        """
        self._runtime.issue_execution_fence(block=block)

    def tree_reduce(self, task_id: int, store: Store, radix: int = 4) -> Store:
        """
        Performs a user-defined reduction by building a tree of reduction
        tasks. At each step, the reducer task gets up to ``radix`` input stores
        and is supposed to produce outputs in a single unbound store.

        Parameters
        ----------
        task_id : int
            Id of the reducer task

        store : Store
            Store to perform reductions on

        radix : int
            Fan-in of each reducer task. If the store is partitioned into
            :math:`N` sub-stores by the runtime, then the first level of
            reduction tree has :math:`\\ceil{N / \\mathtt{radix}}` reducer
            tasks.

        Returns
        -------
        Store
            Store that contains reduction results
        """
        from .operation import Reduce

        result = self.create_store(store.type)
        unique_op_id = self.get_unique_op_id()

        # Make sure we flush the scheduling window, as we will bypass
        # the partitioner below
        self.runtime.flush_scheduling_window()

        # A single Reduce operation is mapepd to a whole reduction tree
        task = Reduce(self, task_id, radix, unique_op_id)
        task.add_input(store)
        task.add_output(result)
        task.execute()
        return result


def track_provenance(
    context: Context,
    nested: bool = False,
) -> Callable[[AnyCallable], AnyCallable]:
    """
    Decorator that adds provenance tracking to functions. Provenance of each
    operation issued within the wrapped function will be tracked automatically.

    Parameters
    ----------
    context : Context
        Context that the function uses to issue operations

    nested : bool
        If ``True``, each invocation to a wrapped function within another
        wrapped function updates the provenance string. Otherwise, the
        provenance is tracked only for the outermost wrapped function.

    Returns
    -------
    Decorator
        Function that takes a function and returns a one with provenance
        tracking

    See Also
    --------
    legate.core.context.Context.track_provenance
    """

    def decorator(func: AnyCallable) -> AnyCallable:
        return context.track_provenance(func, nested=nested)

    return decorator


class Annotation:
    def __init__(self, context: Context, pairs: dict[str, str]) -> None:
        """
        Constructs a new annotation object

        Parameters
        ----------
        context : Context
            Context to which the annotations should be added
        pairs : dict[str, str]
            Annotations as key-value pairs
        """
        self._annotation = context.annotation
        self._pairs = pairs

    def __enter__(self) -> None:
        self._annotation.update(**self._pairs)

    def __exit__(self, exc_type: Any, exc_value: Any, traceback: Any) -> None:
        for key in self._pairs.keys():
            self._annotation.remove(key)<|MERGE_RESOLUTION|>--- conflicted
+++ resolved
@@ -28,12 +28,8 @@
 import numpy as np
 
 from . import Future, legion
-<<<<<<< HEAD
 from ._legion.util import Logger
-from .resource import ResourceScope
-=======
 from ._lib.context import Context as CppContext  # type: ignore[import]
->>>>>>> 4c477346
 from .types import TypeSystem
 
 if TYPE_CHECKING:
