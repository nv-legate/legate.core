--- conflicted
+++ resolved
@@ -21,7 +21,7 @@
 import weakref
 from collections import deque
 from dataclasses import dataclass
-<<<<<<< HEAD
+from types import ModuleType
 from typing import (
     TYPE_CHECKING,
     Any,
@@ -32,10 +32,6 @@
     TypeVar,
     Union,
 )
-=======
-from types import ModuleType
-from typing import TYPE_CHECKING, Any, Deque, List, Optional, TypeVar, Union
->>>>>>> 16624698
 
 from legion_top import add_cleanup_item, top_level
 
