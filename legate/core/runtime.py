# Copyright 2021 NVIDIA Corporation
#
# Licensed under the Apache License, Version 2.0 (the "License");
# you may not use this file except in compliance with the License.
# You may obtain a copy of the License at
#
#     http://www.apache.org/licenses/LICENSE-2.0
#
# Unless required by applicable law or agreed to in writing, software
# distributed under the License is distributed on an "AS IS" BASIS,
# WITHOUT WARRANTIES OR CONDITIONS OF ANY KIND, either express or implied.
# See the License for the specific language governing permissions and
# limitations under the License.
#

import gc
import math
import struct
from collections import deque
from functools import reduce

from legion_cffi import ffi  # Make sure we only have one ffi instance
from legion_top import cleanup_items, top_level

from legate.core import types as ty

from .context import Context
from .corelib import CoreLib
from .launcher import TaskLauncher
from .legion import (
    FieldSpace,
    Future,
    IndexSpace,
    OutputRegion,
    Rect,
    Region,
    legate_task_postamble,
    legate_task_preamble,
    legion,
)
from .partition import Restriction
from .shape import Shape
from .solver import Partitioner, Strategy
from .store import RegionField, Store, FusionMetadata

debugPrint = False

#debug printing
def zprint(*args):
    return
if debugPrint:
    dprint = print
else:
    dprint = zprint


# A Field holds a reference to a field in a region tree
# that can be used by many different RegionField objects
class Field(object):
    __slots__ = [
        "runtime",
        "region",
        "field_id",
        "dtype",
        "shape",
        "own",
    ]

    def __init__(
        self,
        runtime,
        region,
        field_id,
        dtype,
        shape,
        own=True,
    ):
        self.runtime = runtime
        self.region = region
        self.field_id = field_id
        self.dtype = dtype
        self.shape = shape
        self.own = own

    def same_handle(self, other):
        return type(self) == type(other) and self.field_id == other.field_id

    def __str__(self):
        return f"Field({self.field_id})"

    def __del__(self):
        if self.own:
            # Return our field back to the runtime
            self.runtime.free_field(
                self.region,
                self.field_id,
                self.dtype,
                self.shape,
            )


_sizeof_int = ffi.sizeof("int")
_sizeof_size_t = ffi.sizeof("size_t")
assert _sizeof_size_t == 4 or _sizeof_size_t == 8


# A helper class for doing field management with control replication
class FieldMatch(object):
    __slots__ = ["manager", "fields", "input", "output", "future"]

    def __init__(self, manager, fields):
        self.manager = manager
        self.fields = fields
        # Allocate arrays of ints that are twice as long as fields since
        # our values will be 'field_id,tree_id' pairs
        if len(fields) > 0:
            alloc_string = "int[" + str(2 * len(fields)) + "]"
            self.input = ffi.new(alloc_string)
            self.output = ffi.new(alloc_string)
            # Fill in the input buffer with our data
            for idx in range(len(fields)):
                region, field_id = fields[idx]
                self.input[2 * idx] = region.handle.tree_id
                self.input[2 * idx + 1] = field_id
        else:
            self.input = ffi.NULL
            self.output = ffi.NULL
        self.future = None

    def launch(self, runtime, context):
        assert self.future is None
        self.future = Future(
            legion.legion_context_consensus_match(
                runtime,
                context,
                self.input,
                self.output,
                len(self.fields),
                2 * _sizeof_int,
            )
        )
        return self.future

    def update_free_fields(self):
        # If we know there are no fields then we can be done early
        if len(self.fields) == 0:
            return
        # Wait for the future to be ready
        if not self.future.is_ready():
            self.future.wait()
        # Get the size of the buffer in the returned
        if _sizeof_size_t == 4:
            num_fields = struct.unpack_from("I", self.future.get_buffer(4))[0]
        else:
            num_fields = struct.unpack_from("Q", self.future.get_buffer(8))[0]
        assert num_fields <= len(self.fields)
        if num_fields > 0:
            # Put all the returned fields onto the ordered queue in the order
            # that they are in this list since we know
            ordered_fields = [None] * num_fields
            for region, field_id in self.fields:
                found = False
                for idx in range(num_fields):
                    if self.output[2 * idx] != region.handle.tree_id:
                        continue
                    if self.output[2 * idx + 1] != field_id:
                        continue
                    assert ordered_fields[idx] is None
                    ordered_fields[idx] = (region, field_id)
                    found = True
                    break
                if not found:
                    # Not found so put it back int the unordered queue
                    self.manager.free_field(region, field_id, ordered=False)
            # Notice that we do this in the order of the list which is the
            # same order as they were in the array returned by the match
            for region, field_id in ordered_fields:
                self.manager.free_field(region, field_id, ordered=True)
        else:
            # No fields on all shards so put all our fields back into
            # the unorered queue
            for region, field_id in self.fields:
                self.manager.free_field(region, field_id, ordered=False)


# This class manages all regions of the same shape.
class RegionManager(object):
    def __init__(self, runtime, shape):
        self._runtime = runtime
        self._shape = shape
        self._top_regions = []
        self._region_set = set()

    def __del__(self):
        self._shape = None
        self._top_regions = None
        self._region_set = None

    def destroy(self):
        while self._top_regions:
            region = self._top_regions.pop()
            region.destroy()
        self._top_regions = []
        self._region_set = set()

    def import_region(self, region):
        if region not in self._region_set:
            self._top_regions.append(region)
            self._region_set.add(region)

    @property
    def active_region(self):
        return self._top_regions[-1]

    @property
    def has_space(self):
        return (
            len(self._top_regions) > 0
            and self.active_region.field_space.has_space
        )

    def _create_region(self):
        # Note that the regions created in this method are always fresh
        # so we don't need to de-duplicate them to keep track of their
        # life cycles correctly.
        index_space = self._shape.get_index_space(self._runtime)
        field_space = self._runtime.create_field_space()
        region = self._runtime.create_region(index_space, field_space)
        self._top_regions.append(region)
        self._region_set.add(region)

    def allocate_field(self, dtype):
        if not self.has_space:
            self._create_region()
        region = self.active_region
        field_id = region.field_space.allocate_field(dtype)
        return region, field_id


# This class manages the allocation and reuse of fields
class FieldManager(object):
    def __init__(self, runtime, shape, dtype):
        self.runtime = runtime
        self.shape = shape
        self.dtype = dtype
        # This is a sanitized list of (region,field_id) pairs that is
        # guaranteed to be ordered across all the shards even with
        # control replication
        self.free_fields = deque()
        # This is an unsanitized list of (region,field_id) pairs which is not
        # guaranteed to be ordered across all shards with control replication
        self.freed_fields = list()
        # A list of match operations that have been issued and for which
        # we are waiting for values to come back
        self.matches = deque()
        self.match_counter = 0
        # Figure out how big our match frequency is based on our size
        volume = reduce(lambda x, y: x * y, self.shape)
        size = volume * self.dtype.size
        if size > runtime.max_field_reuse_size:
            # Figure out the ratio our size to the max reuse size (round up)
            ratio = (
                size + runtime.max_field_reuse_size - 1
            ) // runtime.max_field_reuse_size
            assert ratio >= 1
            # Scale the frequency by the ratio, but make it at least 1
            self.match_frequency = (
                runtime.max_field_reuse_frequency + ratio - 1
            ) // ratio
        else:
            self.match_frequency = runtime.max_field_reuse_frequency

    def destroy(self):
        self.free_fields = None
        self.freed_fields = None
        self.fill_space = None

    def allocate_field(self):
        # Increment our match counter
        self.match_counter += 1
        # If the match counter equals our match frequency then do an exchange
        if self.match_counter == self.match_frequency:
            # This is where the rubber meets the road between control
            # replication and garbage collection. We need to see if there
            # are any freed fields that are shared across all the shards.
            # We have to test this deterministically no matter what even
            # if we don't have any fields to offer ourselves because this
            # is a collective with other shards. If we have any we can use
            # the first one and put the remainder on our free fields list
            # so that we can reuse them later. If there aren't any then
            # all the shards will go allocate a new field.
            local_freed_fields = self.freed_fields
            # The match now owns our freed fields so make a new list
            # Have to do this before dispatching the match
            self.freed_fields = list()
            match = FieldMatch(self, local_freed_fields)
            # Dispatch the match
            self.runtime.dispatch(match)
            # Put it on the deque of outstanding matches
            self.matches.append(match)
            # Reset the match counter back to 0
            self.match_counter = 0
        # First, if we have a free field then we know everyone has one of those
        if len(self.free_fields) > 0:
            return self.free_fields.popleft()
        # If we don't have any free fields then see if we have a pending match
        # outstanding that we can now add to our free fields and use
        while len(self.matches) > 0:
            match = self.matches.popleft()
            match.update_free_fields()
            # Check again to see if we have any free fields
            if len(self.free_fields) > 0:
                return self.free_fields.popleft()

        region_manager = self.runtime.find_or_create_region_manager(self.shape)
        return region_manager.allocate_field(self.dtype)

    def free_field(self, region, field_id, ordered=False):
        if ordered:
            if self.free_fields is not None:
                self.free_fields.append((region, field_id))
        else:  # Put this on the unordered list
            if self.freed_fields is not None:
                self.freed_fields.append((region, field_id))


class ExternalAllocation(object):
    """
    Any external allocation that a client library wants to attach to
    a Legate store must be wrapped by an instance of the ExternalAllocation
    interface. Legate uses this custom interface instead of Python's
    memoryview interface because it needs to know the exact starting
    address of the allocation for the alias analysis; an external
    allocation attached to more than one Legate store can lead to
    all sorts of undefined behaviors.
    """

    @property
    def address(self):
        raise NotImplementedError("Should be implemented by a subclass")

    @property
    def memoryview(self):
        raise NotImplementedError("Should be implemented by a subclass")


class Attachment(object):
    def __init__(self, ptr, extent, region, field):
        self.ptr = ptr
        self.extent = extent
        self.end = ptr + extent - 1
        self.count = 1
        self.region = region
        self.field = field

    def overlaps(self, other):
        return not (self.end < other.ptr or other.end < self.ptr)

    def equals(self, other):
        # Sufficient to check the pointer and extent
        # as they are used as a key for de-duplication
        return self.ptr == other.ptr and self.extent == other.extent

    def add_reference(self):
        self.count += 1

    def remove_reference(self):
        assert self.count > 0
        self.count += 1

    @property
    def collectible(self):
        return self.count == 0


class AttachmentManager(object):
    def __init__(self, runtime):
        self._runtime = runtime

        self._attachments = dict()

        self._next_detachment_key = 0
        self._registered_detachments = dict()
        self._deferred_detachments = list()
        self._pending_detachments = dict()

    def destroy(self):
        gc.collect()
        while self._deferred_detachments:
            self.perform_detachments()
            # Make sure progress is made on any of these operations
            self._runtime._progress_unordered_operations()
            gc.collect()
        # Always make sure we wait for any pending detachments to be done
        # so that we don't lose the references and make the GC unhappy
        gc.collect()
        while self._pending_detachments:
            self.prune_detachments()
            gc.collect()

        # Clean up our attachments so that they can be collected
        self._attachments = None

    @staticmethod
    def attachment_key(alloc):
        return (alloc.address, alloc.memoryview.nbytes)

    def has_attachment(self, array):
        key = self.attachment_key(array)
        return key in self._attachments

    def attach_external_allocation(self, context, alloc, shape, dtype, share):
        key = self.attachment_key(alloc)
        if key not in self._attachments:
            region_field = self._runtime.allocate_field(shape, dtype)
            region_field.attach_external_allocation(context, alloc, share)
            attachment = Attachment(
                *key, region_field.region, region_field.field
            )

            # iterate over attachments and look for aliases which are bad
            for other in self._attachments.values():
                if other.overlaps(attachment):
                    assert not other.equals(attachment)
                    raise RuntimeError(
                        "Illegal aliased attachments not supported by Legate"
                    )

            self._attachments[key] = attachment
        else:
            attachment = self._attachments[key]
            attachment.add_reference()
            region = attachment.region
            field = attachment.field
            region_field = RegionField(self._runtime, region, field, shape)
        return self._runtime.create_store(dtype, shape, storage=region_field)

    def remove_attachment(self, alloc):
        key = self.attachment_key(alloc)
        if key not in self._attachments:
            raise RuntimeError("Unable to find attachment to remove")
        attachment = self._attachments[key]
        attachment.remove_reference()
        if attachment.collectible:
            del self._attachments[key]

    def detach_external_allocation(self, alloc, field, detach, defer):
        if defer:
            # If we need to defer this until later do that now
            self._deferred_detachments.append((alloc, field, detach))
            return
        future = self._runtime.dispatch(detach)
        # Dangle a reference to the field off the future to prevent the
        # field from being recycled until the detach is done
        future.field_reference = field
        # We also need to tell the core legate library that this array
        # is no longer attached
        self.remove_attachment(alloc)
        # If the future is already ready, then no need to track it
        if future.is_ready():
            return
        self._pending_detachments[future] = alloc

    def register_detachment(self, detach):
        key = self._next_detachment_key
        self._registered_detachments[key] = detach
        self._next_detachment_key += 1
        return key

    def remove_detachment(self, detach_key):
        detach = self._registered_detachments[detach_key]
        del self._registered_detachments[detach_key]
        return detach

    def perform_detachments(self):
        detachments = self._deferred_detachments
        self._deferred_detachments = list()
        for alloc, field, detach in detachments:
            self.detach_external_allocation(alloc, field, detach, defer=False)

    def prune_detachments(self):
        to_remove = []
        for future in self._pending_detachments.keys():
            if future.is_ready():
                to_remove.append(future)
        for future in to_remove:
            del self._pending_detachments[future]


class PartitionManager(object):
    def __init__(self, runtime):
        self._runtime = runtime
        self._num_pieces = runtime.core_context.get_tunable(
            runtime.core_library.LEGATE_CORE_TUNABLE_NUM_PIECES,
            ty.int32,
        )
        self._min_shard_volume = runtime.core_context.get_tunable(
            runtime.core_library.LEGATE_CORE_TUNABLE_MIN_SHARD_VOLUME,
            ty.int32,
        )

        self._launch_spaces = {}
        factors = list()
        pieces = self._num_pieces
        while pieces % 2 == 0:
            factors.append(2)
            pieces = pieces // 2
        while pieces % 3 == 0:
            factors.append(3)
            pieces = pieces // 3
        while pieces % 5 == 0:
            factors.append(5)
            pieces = pieces // 5
        while pieces % 7 == 0:
            factors.append(7)
            pieces = pieces // 7
        while pieces % 11 == 0:
            factors.append(11)
            pieces = pieces // 11
        if pieces > 1:
            raise ValueError(
                "legate.numpy currently doesn't support processor "
                + "counts with large prime factors greater than 11"
            )
        self._piece_factors = list(reversed(factors))
        self._index_partitions = {}

    def compute_launch_shape(self, store, restrictions):
        shape = store.shape
        assert len(restrictions) == shape.ndim

        to_partition = ()
        for dim, restriction in enumerate(restrictions):
            if restriction != Restriction.RESTRICTED:
                to_partition += (shape[dim],)
        launch_shape = self._compute_launch_shape(to_partition)
        if launch_shape is None:
            return None

        idx = 0
        result = ()
        for restriction in restrictions:
            if restriction != Restriction.RESTRICTED:
                result += (launch_shape[idx],)
                idx += 1
            else:
                result += (1,)

        return Shape(result)

    def _compute_launch_shape(self, shape):
        assert self._num_pieces > 0
        # Easy case if we only have one piece: no parallel launch space
        if self._num_pieces == 1:
            return None
        # If there is only one point or no points then we never do a parallel
        # launch
        # If we only have one point then we never do parallel launches
        elif all(ext <= 1 for ext in shape):
            return None
        # Check to see if we already did the math
        elif shape in self._launch_spaces:
            return self._launch_spaces[shape]
        # Prune out any dimensions that are 1
        temp_shape = ()
        temp_dims = ()
        volume = 1
        for dim in range(len(shape)):
            assert shape[dim] > 0
            if shape[dim] == 1:
                continue
            temp_shape = temp_shape + (shape[dim],)
            temp_dims = temp_dims + (dim,)
            volume *= shape[dim]
        # Figure out how many shards we can make with this array
        max_pieces = (
            volume + self._min_shard_volume - 1
        ) // self._min_shard_volume
        assert max_pieces > 0
        # If we can only make one piece return that now
        if max_pieces == 1:
            self._launch_spaces[shape] = None
            return None
        else:
            # TODO: a better heuristic here For now if we can make at least two
            # pieces then we will make N pieces
            max_pieces = self._num_pieces
        # Otherwise we need to compute it ourselves
        # First compute the N-th root of the number of pieces
        dims = len(temp_shape)
        temp_result = ()
        if dims == 0:
            # Project back onto the original number of dimensions
            result = ()
            for dim in range(len(shape)):
                result = result + (1,)
            return result
        elif dims == 1:
            # Easy case for one dimensional things
            temp_result = (min(temp_shape[0], max_pieces),)
        elif dims == 2:
            if volume < max_pieces:
                # TBD: Once the max_pieces heuristic is fixed, this should
                # never happen
                temp_result = temp_shape
            else:
                # Two dimensional so we can use square root to try and generate
                # as square a pieces as possible since most often we will be
                # doing matrix operations with these
                nx = temp_shape[0]
                ny = temp_shape[1]
                swap = nx > ny
                if swap:
                    temp = nx
                    nx = ny
                    ny = temp
                n = math.sqrt(float(max_pieces * nx) / float(ny))
                # Need to constraint n to be an integer with numpcs % n == 0
                # try rounding n both up and down
                n1 = int(math.floor(n + 1e-12))
                n1 = max(n1, 1)
                while max_pieces % n1 != 0:
                    n1 -= 1
                n2 = int(math.ceil(n - 1e-12))
                while max_pieces % n2 != 0:
                    n2 += 1
                # pick whichever of n1 and n2 gives blocks closest to square
                # i.e. gives the shortest long side
                side1 = max(nx // n1, ny // (max_pieces // n1))
                side2 = max(nx // n2, ny // (max_pieces // n2))
                px = n1 if side1 <= side2 else n2
                py = max_pieces // px
                # we need to trim launch space if it is larger than the
                # original shape in one of the dimensions (can happen in
                # testing)
                if swap:
                    temp_result = (
                        min(py, temp_shape[0]),
                        min(px, temp_shape[1]),
                    )
                else:
                    temp_result = (
                        min(px, temp_shape[0]),
                        min(py, temp_shape[1]),
                    )
        else:
            # For higher dimensions we care less about "square"-ness
            # and more about evenly dividing things, compute the prime
            # factors for our number of pieces and then round-robin
            # them onto the shape, with the goal being to keep the
            # last dimension >= 32 for good memory performance on the GPU
            temp_result = list()
            for dim in range(dims):
                temp_result.append(1)
            factor_prod = 1
            for factor in self._piece_factors:
                # Avoid exceeding the maximum number of pieces
                if factor * factor_prod > max_pieces:
                    break
                factor_prod *= factor
                remaining = tuple(
                    map(lambda s, r: (s + r - 1) // r, temp_shape, temp_result)
                )
                big_dim = remaining.index(max(remaining))
                if big_dim < len(temp_dims) - 1:
                    # Not the last dimension, so do it
                    temp_result[big_dim] *= factor
                else:
                    # Last dim so see if it still bigger than 32
                    if (
                        len(remaining) == 1
                        or remaining[big_dim] // factor >= 32
                    ):
                        # go ahead and do it
                        temp_result[big_dim] *= factor
                    else:
                        # Won't be see if we can do it with one of the other
                        # dimensions
                        big_dim = remaining.index(
                            max(remaining[0 : len(remaining) - 1])
                        )
                        if remaining[big_dim] // factor > 0:
                            temp_result[big_dim] *= factor
                        else:
                            # Fine just do it on the last dimension
                            temp_result[len(temp_dims) - 1] *= factor
        # Project back onto the original number of dimensions
        assert len(temp_result) == dims
        result = ()
        for dim in range(len(shape)):
            if dim in temp_dims:
                result = result + (temp_result[temp_dims.index(dim)],)
            else:
                result = result + (1,)
        result = Shape(result)
        # Save the result for later
        self._launch_spaces[shape] = result
        return result

    def compute_tile_shape(self, shape, launch_space):
        assert len(shape) == len(launch_space)
        # Over approximate the tiles so that the ends might be small
        return Shape(
            tuple(map(lambda x, y: (x + y - 1) // y, shape, launch_space))
        )

    def use_complete_tiling(self, shape, tile_shape):
        # If it would generate a very large number of elements then
        # we'll apply a heuristic for now and not actually tile it
        # TODO: A better heurisitc for this in the future
        num_tiles = (shape // tile_shape).volume()
        return not (num_tiles > 256 and num_tiles > 16 * self._num_pieces)

    def find_partition(self, index_space, functor):
        key = (index_space, functor)
        return self._index_partitions.get(key)

    def record_partition(self, index_space, functor, index_partition):
        key = (index_space, functor)
        assert key not in self._index_partitions
        self._index_partitions[key] = index_partition


class FusionChecker(object):
    def __init__(self, ops, contexts, runtime):
        """
        This is a class containing a list of constraints for fusing ops
        It emits whether or not a given list of ops can be fused
        """
        self.constraints = []
        self.ops = ops
        self.contexts = contexts
        self.runtime=runtime
        self.partitioners = []
        self.strategies = []

    def register_constraint(self, fusion_constraint_rule):
        self.constraints.append(fusion_constraint_rule)

    def supress_small_fusions(self, intervals, threshold):
        #find if there's a fusable sub window of length
        #greater than or equal to fusion_thresh
        final_set = []
        fusable=False
        for interval in intervals:
            if interval[1] - interval[0]  >=threshold:
                final_set.append(interval)
                fusable = True
            else:
                for i in range(interval[0], interval[1]):
                    final_set.append((i, i+1))
        return fusable, final_set

    def can_fuse(self):
        must_be_single = any(op._future_output is not None for op in self.ops)
        for op in self.ops:
            # TODO: cache as much as of the partitioner results as possible
            # so the calls to Partitioner() and partition_stores done kill perf
            partitioner = Partitioner(self.runtime, [op], must_be_single=must_be_single)
            self.partitioners.append( partitioner )
            strategy = partitioner.partition_stores()
            self.strategies.append(strategy)

        results = [constraint.apply(self.contexts, self.runtime, self.ops, self.partitioners, self.strategies) for constraint in self.constraints]
        dprint("fuse results", results)
        all_fusable = [result[0] for result in results]
        interval_sets = [result[1] for result in results]
  
        #intersect intervals
        #this is a very, very bad way of doing this,
        # in the future I'll just "intersect" in place
        # as we apply constraints
        curr_set = interval_sets[0]
        for interval_set in interval_sets[1:]:
            newset = []
            for aset in curr_set:
                for bset in interval_set:
                    if not (aset[0] > bset[1] or bset[0] > aset[1]): 
                        news = max(aset[0], bset[0])
                        newe = min(aset[1], bset[1])
                        newset.append((news, newe))
            curr_set=newset
        fusable,final_set = self.supress_small_fusions(curr_set, self.runtime._fusion_threshold)
        dprint("curset", curr_set)

        dprint("final_set", final_set)
        dprint("all fusable", fusable)
        dprint("intervals", interval_sets)
        return reduce(lambda x,y: x and y, all_fusable), final_set, self.strategies

class FusionConstraint(object):
    def apply(self, contexts, runtime, ops, partitioners, strategies):
        """"
         Abstract class for determining a rule that constrains
         which legate operations can be fused
         """
        raise NotImplementedError("Implement in derived classes")


class NumpyContextExists(FusionConstraint):
    def apply(self, contexts, runtime, ops, partitioners, strategies):
        if "legate.numpy" in contexts:
            return True, [(0, len(ops))]
        else:
           return False, [(0,0)]
"""
  NUMPY_BINARY_OP        = 400000,
  NUMPY_SCALAR_BINARY_OP = 400002,
  NUMPY_FILL             = 400003,
  NUMPY_SCALAR_UNARY_RED = 400004,
  NUMPY_UNARY_RED        = 400005,
  NUMPY_UNARY_OP         = 400006,
  NUMPY_SCALAR_UNARY_OP  = 400007,
  NUMPY_BINARY_RED       = 400008,
  NUMPY_CONVERT          = 400010,
  NUMPY_SCALAR_CONVERT   = 400011,
  NUMPY_WHERE            = 400012,
  NUMPY_SCALAR_WHERE     = 400013,
  NUMPY_READ             = 400014,
  NUMPY_WRITE            = 400015,
  NUMPY_DIAG             = 400016,
  NUMPY_MATMUL           = 400017,
  NUMPY_MATVECMUL        = 400018,
  NUMPY_DOT              = 400019,
  NUMPY_BINCOUNT         = 400020,
  NUMPY_EYE              = 400021,
  NUMPY_RAND             = 400022,
  NUMPY_ARANGE           = 400023,
  NUMPY_TRANSPOSE        = 400024,
  NUMPY_TILE             = 400025,
  NUMPY_NONZERO          = 400026,
  NUMPY_DOUBLE_BINARY_OP = 400027,
  NUMPY_FUSED_OP         = 400028,
"""
class AllValidOps(FusionConstraint):
    """
    Class for only fusing only potentially fusable ops.
    This class performs the first pass of legality filtering
    """
    def __init__(self):
        self.validIDs = set()

        #these ops are always fusable
        self.validIDs.add(400000) #Binary op
        self.validIDs.add(400006) #Unary op

        # the following are conditionally fusable
        # they will be processed in the a subsequent level of filtering
 
        # scalar producing ops are valid if the scalars they produce
        # are NOT consumed by a subsequent op in the window
        # however they can be printed, which we cannot detect in the runtime
        # without static analysis, so consider these terminal fusable
        self.validIDs.add(400004) #Scalar unary red      
        self.validIDs.add(400005) #Unary red      

        # as all scalars are futures,
        # so we can just check if both Futures are "ready"
        # more powerfully, we can also create a dependency tree
        # of ops, and assuming they're all scalar ops, 
        # and the "roots" are ready, we can fuse
        self.validIDs.add(400002) #Scalar Binary op
        self.validIDs.add(400007) #Scalar Unary op
        self.validIDs.add(400008) #Scalar binary red     

        #a matmul is valid if it is the last op in the sequence
        #unless if it followed by a matmul of the exact same size 
        #so it is terminal fusable
        #self.validIDs.add(400017) #Matmul

        #vector dot is binary op + scalar producing reduction
        #it is thus terminal fusable
        #self.validIDs.add(400019) #dot

    def apply(self, contexts, runtime, ops, partitioners, strategies):
        results = [int(op._task_id) in self.validIDs for op in ops]
        fusable_intervals = []
        start, end =0,0
        rolling=False
        while end<len(results):
            result = results[end]
            if result:
                end=end+1
            else:
                if start<end:
                    fusable_intervals.append((start,end))
                    start=end 
                    end=start
                else:
                    fusable_intervals.append((start, start+1))
                    start=start+1
                    end = start
        if start<end:
            fusable_intervals.append((start,end))
        dprint(fusable_intervals)   
        dprint("allFusableOps", results)
        fusability_exists = reduce(lambda x,y: x or y,[int(op._task_id) in self.validIDs for op in ops])
        return (fusability_exists, fusable_intervals)

class ValidScalarProducers(FusionConstraint):
   """Checks all scalar producing are terminal ops"""

class IdenticalProjection(FusionConstraint):
    """Fusion rule that only ops with identical
       projection functors can be fused"""
    def apply(self, contexts, runtime, ops, partitioners, strategies):

        store_to_ops = {}
        for i, op in enumerate(ops):
            bufferSet = {}
 
            # find the set union of input and output buffers for the op
            for input in op._inputs:
                if input not in bufferSet:
                    proj = strategies[i].get_projection(input)
                    if hasattr(proj, 'part'):
                        bufferSet[input]=proj

            for output in op._outputs:
                if output not in bufferSet:
                    proj = strategies[i].get_projection(output)
                    if hasattr(proj, 'part'):
                        bufferSet[output]=proj

            # for each op in the union, record its associated transform
            for buffer in bufferSet.keys():
                proj = bufferSet[buffer]
                matrix = proj.part.index_partition.functor.transform.trans
                if buffer not in store_to_ops:
                    store_to_ops[buffer] = [matrix]
                else:
                    store_to_ops[buffer].append(matrix)

        # for each buffer, check all it's associated transforms/partitions
        # across ops are equivalent 
        for store, matrices in store_to_ops.items():
            if len(matrices)>1: 
                first = matrices[0]
                for matrix in matrices:
                    if not (matrix==first).all():
                        return False, [(0,0)]
        return True, [(0,len(ops))]


class IdenticalLaunchShapes(FusionConstraint):
    """Fusion rule that only ops with identical
       launch shapes can be fused"""
    def apply(self, contexts, runtime, ops, partitioners, strategies):
        launch_shapes = []
        for i in range(len(ops)):
            launch_shapes.append(strategies[i]._launch_shape)
        dprint(strategies[3].__dict__)
        dprint('launch shapes', launch_shapes)
        first_shape = launch_shapes[0]
        for launch_shape in launch_shapes:
            if launch_shape!=first_shape:
                return False, [(0,0)]
        return True, [(0,len(ops))]


   
class Runtime(object):
    def __init__(self, core_library):
        """
        This is a class that implements the Legate runtime.
        The Runtime object provides high-level APIs for Legate libraries
        to use services in the Legion runtime. The Runtime centralizes
	resource management for all the libraries so that they can
	       focus on implementing their domain logic.
        """

        try:
            self._legion_context = top_level.context[0]
        except AttributeError:
            pass

        # Record whether we need to run finalize tasks
        # Key off whether we are being loaded in a context or not
        try:
            # Do this first to detect if we're not in the top-level task
            self._legion_context = top_level.context[0]
            self._legion_runtime = legion.legion_runtime_get_runtime()
            legate_task_preamble(self._legion_runtime, self._legion_context)
            self._finalize_tasks = True
        except AttributeError:
            self._legion_runtime = None
            self._legion_context = None
            self._finalize_tasks = False

        # Initialize context lists for library registration
        self._contexts = {}
        self._context_list = []

        # Register the core library now as we need it for the rest of
        # the runtime initialization
        self.register_library(core_library)
        self._core_context = self._context_list[0]
        self._core_library = core_library

        # This list maintains outstanding operations from all legate libraries
        # to be dispatched. This list allows cross library introspection for
        # Legate operations.
        self._outstanding_ops = []
        self._window_size =1
        self._fusion_threshold =10
        self._clearing_pipe = False

        # Now we initialize managers
        self._attachment_manager = AttachmentManager(self)
        self._partition_manager = PartitionManager(self)
        self.index_spaces = {}  # map shapes to index spaces
        self.region_managers = {}  # map from shape to region managers
        self.field_managers = {}  # map from (shape,dtype) to field managers

        self.destroyed = False
        self.max_field_reuse_size = 256
        self.max_field_reuse_frequency = 32
        self._empty_argmap = legion.legion_argument_map_create()

        # A projection functor and its corresponding sharding functor
        # have the same local id
        self._next_projection_id = 10
        self._next_sharding_id = 10
        self._registered_projections = {}
        self._registered_shardings = {}

    @property
    def legion_runtime(self):
        if self._legion_runtime is None:
            self._legion_runtime = legion.legion_runtime_get_runtime()
        return self._legion_runtime

    @property
    def legion_context(self):
        return self._legion_context

    @property
    def core_context(self):
        return self._core_context

    @property
    def core_library(self):
        return self._core_library._lib

    @property
    def empty_argmap(self):
        return self._empty_argmap

    @property
    def attachment_manager(self):
        return self._attachment_manager

    @property
    def partition_manager(self):
        return self._partition_manager

    def register_library(self, library):
        libname = library.get_name()
        if libname in self._contexts:
            raise RuntimeError(
                f"library {libname} has already been registered!"
            )
        # It's important that we load the library so that its constants
        # can be used for configuration.
        self.load_library(library)
        context = Context(self, library)
        self._contexts[libname] = context
        self._context_list.append(context)
        return context

    @staticmethod
    def load_library(library):
        shared_lib_path = library.get_shared_library()
        if shared_lib_path is not None:
            header = library.get_c_header()
            if header is not None:
                ffi.cdef(header)
            shared_lib = ffi.dlopen(shared_lib_path)
            library.initialize(shared_lib)
            callback_name = library.get_registration_callback()
            callback = getattr(shared_lib, callback_name)
            callback()
        else:
            library.initialize()

    def destroy(self):
        # Destroy all libraries. Note that we should do this
        # from the lastly added one to the first one
        for context in reversed(self._context_list):
            context.destroy()
        del self._contexts
        del self._context_list

        self._attachment_manager.destroy()

        # Remove references to our legion resources so they can be collected
        self.region_managers = None
        self.field_managers = None
        self.index_spaces = None

        if self._finalize_tasks:
            # Run a gc and then end the legate task
            gc.collect()
            legate_task_postamble(self.legion_runtime, self.legion_context)

        self.destroyed = True

    def dispatch(self, op, redop=None):
        if redop:
            return op.launch(self.legion_runtime, self.legion_context, redop)
        else:
            return op.launch(self.legion_runtime, self.legion_context)

<<<<<<< HEAD
=======
    def _schedule(self, ops):
        must_be_single = any(len(op.scalar_outputs) > 0 for op in ops)
        partitioner = Partitioner(self, ops, must_be_single=must_be_single)
        strategy = partitioner.partition_stores()
>>>>>>> 43cf69a2

    def serialize_multiop_metadata(self, numpy_context, ops):
        """creates a 'header' for a fused op that denotes metadata
        on each ops inputs, outputs, reductions and scalars
        """
        #generate offset maps for all inputs to serialize metadata
        input_starts, output_starts, offset_starts, offsets= [],[],[],[]
        reduction_starts, scalar_starts, future_starts, op_ids = [], [], [], []
        input_start, output_start, offset_start = 0,0,0
        reduction_start, scalar_start, future_start = 0,0,0
 
        for op in ops:
            input_starts.append(input_start)
            output_starts.append(output_start)
            offset_starts.append(offset_start)
            reduction_starts.append(reduction_start)
            scalar_starts.append(scalar_start)
            future_starts.append(future_start)

            for i,input in enumerate(op._inputs):
                offsets.append(i+1)
                if input.kind is Future:
                    future_start+=1
            for o,output in enumerate(op._outputs):
                offsets.append(-(o+1)) 
            op_ids.append(numpy_context.get_task_id(op._task_id._value_))

            offset_start+=(len(op._inputs)+len(op._outputs))
            input_start+=len(op._inputs)
            output_start+=len(op._outputs)
            reduction_start+=len(op._reductions)
            scalar_start+=len(op._scalar_args)

        #terminators
        input_starts.append(input_start)
        output_starts.append(output_start)
        offset_starts.append(offset_start)
        reduction_starts.append(reduction_start)
        scalar_starts.append(scalar_start)
        future_starts.append(future_start)

        #turn metadata maps into deferred arrays
        #then load them into the task as the initial inputs
        meta_arrs =  (input_starts, output_starts, offset_starts, offsets, reduction_starts,  scalar_starts, 
                      future_starts, op_ids)
        fusion_metadata = FusionMetadata(*meta_arrs)

        #TODO: remove me
        #inst, oust, offst, offs = map(npo.array, (input_starts, output_starts, offset_starts, offsets))
        #meta_arrs_np =  map(npo.array, meta_arrs)
        #def make_deferred(inst):
        #    return numpy_runtime.find_or_create_array_thunk(inst, stacklevel=0, defer=True) 
        #meta_maps = map(make_deferred, meta_arrs_np)
        meta_maps=None
        return meta_maps, fusion_metadata
   

    def build_fused_op(self,ops):
        fusion_checker = FusionChecker(ops, self._contexts, self)
        fusion_checker.register_constraint(NumpyContextExists())
        fusion_checker.register_constraint(AllValidOps())
        fusion_checker.register_constraint(IdenticalLaunchShapes())
        fusion_checker.register_constraint(IdenticalProjection())
        can_fuse,fusable_sets, partitions = fusion_checker.can_fuse()

        #short circuit         
        if not can_fuse:
            dprint("CANNOT FUSE!")
            return None

        super_strats = []
        super_fspaces = []
        super_strategies = []
        for fusable_set in fusable_sets:   
            #create super strategy for this fusable set
            super_strat = {}
            super_fspace = {}
            start,end = fusable_set
            dprint("creating fusable set for", start, end)
            for j in range(start,end):
                super_strat = {**(super_strat.copy()), **partitions[j]._strategy}
                super_fspace = {**(super_fspace.copy()), **partitions[j]._fspaces}
            super_strats.append(super_strat)
            super_fspaces.append(super_fspace)
            super_strategies.append(Strategy(partitions[start]._launch_shape, super_strat, super_fspace))
        dprint("lens", len(super_strats), len(super_fspaces), len(super_strategies))
        """
        super_strat = {}
        super_fspace = {}
        for partition in partitions:
            super_strat = {**(super_strat.copy()), **partition._strategy}  
            super_fspace = {**(super_fspace.copy()), **partition._fspaces}
        """
        #super_strategy = Strategy(partitions[0]._launch_shape, super_strat, super_fspace)
        #hacky way to get numpy context and designated fused task id
        fused_id = self._contexts["legate.numpy"].fused_id
        numpy_context = self._contexts["legate.numpy"]
        numpy_runtime = numpy_context._library.runtime

        new_op_list = []
        for i,fusable_set in enumerate(fusable_sets):
            start, end = fusable_set
            op_subset = ops[start:end]
            #if nothing to fuse, just use the original op
            if end-start==1:
                normal_op = ops[start]
                normal_op.strategy =  super_strategies[i]
                new_op_list.append(normal_op)
            elif end-start > 1:
                #initialize fused task
                fused_task = numpy_context.create_task(fused_id)
                fused_task.strategy = super_strategies[i]
       
                #serialize necessary metadata on all encapsulated ops 
                #this metadata will be fed into the fused op as inputs
                meta_maps, fusion_metadata = self.serialize_multiop_metadata(numpy_context, op_subset)
                fused_task.add_fusion_metadata(fusion_metadata) #sets fused_task._is_fused to true

                #add typical inputs and outputs of all subtasks to fused task
                for op in op_subset:
                    for scalar in op._scalar_args:
                        fused_task.add_scalar_arg(scalar[0], ty.int32)
                    for reduction in op._reductions:
                        fused_task.add_reduction(reduction)
                    for input in op._inputs:
                        fused_task.add_input(input)   
                    for output in op._outputs:
                        fused_task.add_output(output)   
                    for future in op._futures:
                        fused_task.add_future(future)
                new_op_list.append(fused_task)
        dprint("new op list", new_op_list)
        return new_op_list        

    def _launch_outstanding(self):
        dprint("launching final outstanding ops")
        if len(self._outstanding_ops):
            ops = self._outstanding_ops
            self._outstanding_ops = []
            self._schedule(ops, force_eval=True)
               
   
    def _schedule(self, ops, force_eval=False):
        ids = [op._task_id for op in ops]
        dprint("ids", ids)
        #try fusing tasks
        if len(ops)>=2 and (not force_eval):
            fused_task_list = self.build_fused_op(ops)
            if fused_task_list:
                dprint("start clearing pipe")
                self._clearing_pipe = True
                for task in fused_task_list:
                    task.execute() 
                self._clearing_pipe = False
                dprint("stop clearing pipe")
                return

        #if we cann't fuse op launch them individually

        # tasks processed for fusion already have  
        # their strategy "baked in"
        if len(ops)==1 and self._clearing_pipe:
            strategy = ops[0].strategy
        else: #else do to the partition
            must_be_single = any(op._future_output is not None for op in ops)
            partitioner = Partitioner(self, ops, must_be_single=must_be_single)
            strategy = partitioner.partition_stores()
        for op in ops:
            op.launch(strategy)

    def submit(self, op):
        #always launch ops that've been processed for fusion
        #do not re-add to the window
        #as the these ops already waited in the window
        if self._clearing_pipe:
            self._schedule([op])
        else:
            self._outstanding_ops.append(op)
            if len(self._outstanding_ops) >= self._window_size:
                ops = self._outstanding_ops
                self._outstanding_ops = []
                self._schedule(ops)

    def _progress_unordered_operations(self):
        legion.legion_context_progress_unordered_operations(
            self.legion_runtime, self.legion_context
        )

    def unmap_region(self, physical_region, unordered=False):
        physical_region.unmap(
            self.legion_runtime, self.legion_context, unordered=unordered
        )

    def get_deliearize_functor(self):
        return self.core_context.get_projection_id(
            self.core_library.LEGATE_CORE_DELINEARIZE_FUNCTOR
        )

    def get_projection(self, src_ndim, dims):
        spec = (src_ndim, dims)
        if spec in self._registered_projections:
            return self._registered_projections[spec]

        tgt_ndim = len(dims)
        dims_c = ffi.new(f"int32_t[{tgt_ndim}]")
        for idx, dim in enumerate(dims):
            dims_c[idx] = dim

        proj_id = self.core_context.get_projection_id(self._next_projection_id)
        self._next_projection_id += 1
        self._registered_projections[spec] = proj_id

        self.core_library.legate_register_projection_functor(
            src_ndim,
            tgt_ndim,
            dims_c,
            proj_id,
        )

        shard_id = self.core_context.get_projection_id(self._next_sharding_id)
        self._next_sharding_id += 1
        self._registered_shardings[spec] = shard_id

        self.core_library.legate_create_sharding_functor_using_projection(
            shard_id,
            proj_id,
        )

        return proj_id

    def get_transform_code(self, name):
        return getattr(
            self.core_library, f"LEGATE_CORE_TRANSFORM_{name.upper()}"
        )

    def create_future(self, data, size):
        future = Future()
        future.set_value(self.legion_runtime, data, size)
        return future

    def create_store(
        self,
        dtype,
        shape=None,
        storage=None,
        optimize_scalar=False,
    ):
        if shape is not None and not isinstance(shape, Shape):
            shape = Shape(shape)
        return Store(
            self,
            dtype,
            shape=shape,
            storage=storage,
            optimize_scalar=optimize_scalar,
        )

    def find_or_create_region_manager(self, shape, region=None):
        region_mgr = self.region_managers.get(shape)
        if shape not in self.region_managers:
            region_mgr = RegionManager(self, shape)
            self.region_managers[shape] = region_mgr
        return region_mgr

    def find_or_create_field_manager(self, shape, dtype):
        key = (shape, dtype)
        field_mgr = self.field_managers.get(key)
        if key not in self.field_managers:
            field_mgr = FieldManager(self, shape, dtype)
            self.field_managers[key] = field_mgr
        return field_mgr

    def allocate_field(self, shape, dtype):
        assert not self.destroyed
        region = None
        field_id = None
        field_mgr = self.find_or_create_field_manager(shape, dtype)
        region, field_id = field_mgr.allocate_field()
        field = Field(self, region, field_id, dtype, shape)
        return RegionField(self, region, field, shape)

    def free_field(self, region, field_id, dtype, shape):
        # Have a guard here to make sure that we don't try to
        # do this after we have been destroyed
        if self.destroyed:
            return
        # Now save it in our data structure for free fields eligible for reuse
        key = (shape, dtype)
        if self.field_managers is not None:
            self.field_managers[key].free_field(region, field_id)

    def import_output_region(self, out_region, field_id, dtype):
        region = out_region.get_region()
        shape = Shape(ispace=region.index_space)

        region_mgr = self.find_or_create_region_manager(shape)
        region_mgr.import_region(region)
        field = Field(
            self,
            region,
            field_id,
            dtype,
            shape,
            own=True,
        )

        self.find_or_create_field_manager(shape, dtype)

        return RegionField(self, region, field, shape)

    def create_output_region(self, fspace, fields):
        return OutputRegion(
            self.legion_context,
            self.legion_runtime,
            field_space=fspace,
            fields=fields,
        )

    def attach_external_allocation(self, context, alloc, shape, dtype, share):
        if not isinstance(alloc, ExternalAllocation):
            raise ValueError(
                "Only an ExternalAllocation object can be attached, but got"
                f"{alloc}"
            )
        if shape is not None and not isinstance(shape, Shape):
            shape = Shape(shape)
        return self._attachment_manager.attach_external_allocation(
            context,
            alloc,
            shape,
            dtype,
            share,
        )

    def has_attachment(self, array):
        return self._attachment_manager.has_attachment(array)

    def find_or_create_index_space(self, bounds):
        if bounds in self.index_spaces:
            return self.index_spaces[bounds]
        # Haven't seen this before so make it now
        rect = Rect(bounds)
        handle = legion.legion_index_space_create_domain(
            self.legion_runtime, self.legion_context, rect.raw()
        )
        result = IndexSpace(
            self.legion_context, self.legion_runtime, handle=handle
        )
        # Save this for the future
        self.index_spaces[bounds] = result
        return result

    def create_field_space(self):
        return FieldSpace(self.legion_context, self.legion_runtime)

    def create_region(self, index_space, field_space):
        handle = legion.legion_logical_region_create(
            self.legion_runtime,
            self.legion_context,
            index_space.handle,
            field_space.handle,
            True,
        )
        return Region(
            self.legion_context,
            self.legion_runtime,
            index_space,
            field_space,
            handle,
        )

    def find_partition(self, index_space, functor):
        return self._partition_manager.find_partition(index_space, functor)

    def record_partition(self, index_space, functor, index_partition):
        self._partition_manager.record_partition(
            index_space, functor, index_partition
        )

    def extract_scalar(self, future, idx, launch_domain=None):
        launcher = TaskLauncher(
            self.core_context,
            self.core_library.LEGATE_CORE_EXTRACT_SCALAR_TASK_ID,
            tag=self.core_library.LEGATE_CPU_VARIANT,
        )
        launcher.add_future(future)
        launcher.add_scalar_arg(idx, ty.int32)
        if launch_domain is None:
            return launcher.execute_single()
        else:
            return launcher.execute(launch_domain)

    def reduce_future_map(self, future_map, redop):
        if isinstance(future_map, Future):
            return future_map
        else:
            return future_map.reduce(
                self.legion_context,
                self.legion_runtime,
                redop,
                mapper=self.core_context.get_mapper_id(0),
            )


_runtime = Runtime(CoreLib())


def _cleanup_legate_runtime():
    global _runtime
    _runtime._launch_outstanding()
    _runtime.destroy()
    del _runtime
    gc.collect()


cleanup_items.append(_cleanup_legate_runtime)


def get_legion_runtime():
    return _runtime.legion_runtime


def get_legion_context():
    return _runtime.legion_context


def legate_add_library(library):
    _runtime.register_library(library)


def get_legate_runtime():
    return _runtime<|MERGE_RESOLUTION|>--- conflicted
+++ resolved
@@ -1111,13 +1111,6 @@
         else:
             return op.launch(self.legion_runtime, self.legion_context)
 
-<<<<<<< HEAD
-=======
-    def _schedule(self, ops):
-        must_be_single = any(len(op.scalar_outputs) > 0 for op in ops)
-        partitioner = Partitioner(self, ops, must_be_single=must_be_single)
-        strategy = partitioner.partition_stores()
->>>>>>> 43cf69a2
 
     def serialize_multiop_metadata(self, numpy_context, ops):
         """creates a 'header' for a fused op that denotes metadata
