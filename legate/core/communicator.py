# Copyright 2021-2022 NVIDIA Corporation
#
# Licensed under the Apache License, Version 2.0 (the "License");
# you may not use this file except in compliance with the License.
# You may obtain a copy of the License at
#
#     http://www.apache.org/licenses/LICENSE-2.0
#
# Unless required by applicable law or agreed to in writing, software
# distributed under the License is distributed on an "AS IS" BASIS,
# WITHOUT WARRANTIES OR CONDITIONS OF ANY KIND, either express or implied.
# See the License for the specific language governing permissions and
# limitations under the License.
#
from __future__ import annotations

from abc import ABC, abstractmethod
<<<<<<< HEAD
from asyncio import futures
import numpy as np
import ctypes
import array

from . import Rect, Point, Future
=======
from typing import TYPE_CHECKING

from . import FutureMap, Rect
>>>>>>> a4b5ebc6
from .launcher import TaskLauncher as Task

if TYPE_CHECKING:
    from .runtime import Runtime


class Communicator(ABC):
    def __init__(self, runtime: Runtime) -> None:
        self._runtime = runtime
        self._context = runtime.core_context

        self._handles: dict[int, FutureMap] = {}
        # From launch domains to communicator future maps transformed to N-D
        self._nd_handles: dict[Rect, FutureMap] = {}

    def _get_1d_handle(self, volume: int) -> FutureMap:
        if volume in self._handles:
            return self._handles[volume]
        comm = self._initialize(volume)
        self._handles[volume] = comm
        return comm

    def _transform_handle(
        self, comm: FutureMap, launch_domain: Rect
    ) -> FutureMap:
        if launch_domain in self._nd_handles:
            return self._nd_handles[launch_domain]
        comm = self._runtime.delinearize_future_map(comm, launch_domain)
        self._nd_handles[launch_domain] = comm
        return comm

    def get_handle(self, launch_domain: Rect) -> FutureMap:
        comm = self._get_1d_handle(launch_domain.get_volume())
        if launch_domain.dim > 1:
            comm = self._transform_handle(comm, launch_domain)
        return comm

    def destroy(self) -> None:
        for volume, handle in self._handles.items():
            self._finalize(volume, handle)

    @abstractmethod
    def _initialize(self, volume: int) -> FutureMap:
        ...

    @abstractmethod
    def _finalize(self, volume: int, handle: FutureMap) -> None:
        ...


class NCCLCommunicator(Communicator):
    def __init__(self, runtime: Runtime) -> None:
        super(NCCLCommunicator, self).__init__(runtime)
        library = runtime.core_library

        self._init_nccl_id = library.LEGATE_CORE_INIT_NCCL_ID_TASK_ID
        self._init_nccl = library.LEGATE_CORE_INIT_NCCL_TASK_ID
        self._finalize_nccl = library.LEGATE_CORE_FINALIZE_NCCL_TASK_ID
        self._tag = library.LEGATE_GPU_VARIANT

    def _initialize(self, volume: int) -> FutureMap:
        # This doesn't need to run on a GPU, but will use it anyway
        task = Task(
            self._context, self._init_nccl_id, tag=self._tag, side_effect=True
        )
        nccl_id = task.execute_single()

        task = Task(self._context, self._init_nccl, tag=self._tag)
        task.add_future(nccl_id)
        handle = task.execute(Rect([volume]))
        self._runtime.issue_execution_fence()
        return handle

    def _finalize(self, volume: int, handle: FutureMap) -> None:
        task = Task(self._context, self._finalize_nccl, tag=self._tag)
        task.add_future_map(handle)
        task.execute(Rect([volume]))


class CPUCommunicator(Communicator):
    def __init__(self, runtime):
        super(CPUCommunicator, self).__init__(runtime)
        library = runtime.core_library

        self._init_coll_cpu_mapping = library.LEGATE_CORE_INIT_COLL_CPU_MAPPING_TASK_ID
        self._init_coll_cpu = library.LEGATE_CORE_INIT_COLL_CPU_TASK_ID
        self._finalize_coll_cpu = library.LEGATE_CORE_FINALIZE_COLL_CPU_TASK_ID
        self._tag = library.LEGATE_CPU_VARIANT

    def _initialize(self, volume):
        task = Task(self._context, self._init_coll_cpu_mapping, tag=self._tag)
        mapping_table_fm = task.execute(Rect([volume]))
        mapping_table_fm.wait()
        mapping_table = array.array('i')
        for i in range(volume):
            f = mapping_table_fm.get_future(Point([i]))
            mapping_per_rank = np.frombuffer(f.get_buffer(), dtype = np.int32)[0]
            mapping_table.append(mapping_per_rank)
        mapping_table_future = Future()
        # future_size = ctypes.sizeof(ctypes.c_int) * volume
        future_size = mapping_table.itemsize * volume
        mapping_table_future.set_value(mapping_table, future_size)
        task = Task(self._context, self._init_coll_cpu, tag=self._tag)
        task.add_future(mapping_table_future)
        handle = task.execute(Rect([volume]))
        self._runtime.issue_execution_fence()
        return handle

    def _finalize(self, volume, handle):
        task = Task(self._context, self._finalize_coll_cpu, tag=self._tag)
        task.add_future_map(handle)
        task.execute(Rect([volume]))<|MERGE_RESOLUTION|>--- conflicted
+++ resolved
@@ -15,18 +15,9 @@
 from __future__ import annotations
 
 from abc import ABC, abstractmethod
-<<<<<<< HEAD
-from asyncio import futures
-import numpy as np
-import ctypes
-import array
-
-from . import Rect, Point, Future
-=======
 from typing import TYPE_CHECKING
 
 from . import FutureMap, Rect
->>>>>>> a4b5ebc6
 from .launcher import TaskLauncher as Task
 
 if TYPE_CHECKING:
