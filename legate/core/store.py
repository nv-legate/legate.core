--- conflicted
+++ resolved
@@ -60,10 +60,7 @@
     from .context import Context
     from .launcher import Proj
     from .projection import ProjFn
-<<<<<<< HEAD
-    from .runtime import Field, Runtime, DeviceID
-=======
->>>>>>> 1d49ad29
+    from .runtime import DeviceID
     from .transform import TransformStackBase
 
 from math import prod
