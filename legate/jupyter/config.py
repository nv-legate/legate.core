# Copyright 2022 NVIDIA Corporation
#
# Licensed under the Apache License, Version 2.0 (the "License");
# you may not use this file except in compliance with the License.
# You may obtain a copy of the License at
#
#     http://www.apache.org/licenses/LICENSE-2.0
#
# Unless required by applicable law or agreed to in writing, software
# distributed under the License is distributed on an "AS IS" BASIS,
# WITHOUT WARRANTIES OR CONDITIONS OF ANY KIND, either express or implied.
# See the License for the specific language governing permissions and
# limitations under the License.
#
"""Consolidate driver configuration from command-line and environment.

"""
from __future__ import annotations

from dataclasses import dataclass
from pathlib import Path
from typing import Optional

import legate.util.colors as colors
from legate.driver.config import (
    Binding,
    Core,
    Debugging,
    Info,
    Logging,
    Memory,
    MultiNode,
    Other,
    Profiling,
)
from legate.jupyter.args import parser
from legate.util.types import ArgList, DataclassMixin, object_to_dataclass

__all__ = ("Config",)


@dataclass(frozen=True)
class Kernel(DataclassMixin):
    user: bool
    prefix: str | None
    spec_name: str
    display_name: str


class Config:
    """A Jupyter-specific configuration object that provides the information
    needed by the Legate driver in order to run.

    Parameters
    ----------
    argv : ArgList
        command-line arguments to use when building the configuration

    """

    def __init__(self, argv: ArgList) -> None:
        self.argv = argv

        args = parser.parse_args(self.argv[1:])

        # only saving these for help with testing
        self._args = args

        colors.ENABLED = args.color

        if args.display_name is None:
            args.display_name = args.spec_name

        self.kernel = object_to_dataclass(args, Kernel)
        self.verbose = args.verbose

        # these are the values we leave configurable for the kernel
        self.multi_node = object_to_dataclass(args, MultiNode)
        self.core = object_to_dataclass(args, Core)
        self.memory = object_to_dataclass(args, Memory)

        # turn everything else off
        self.user_script: Optional[str] = None
        self.user_opts: tuple[str, ...] = ()
        self.binding = Binding(None, None, None, None)
        self.profiling = Profiling(False, False, False, False, "", [])
        self.logging = Logging(None, Path(), False, False)
        self.debugging = Debugging(
<<<<<<< HEAD
            False, False, False, False, False, False, False, False, False
=======
            False, False, False, False, False, False, False, False
>>>>>>> 56c64650
        )
        self.info = Info(False, False, self.verbose > 0, False)
        self.other = Other(None, False, False)<|MERGE_RESOLUTION|>--- conflicted
+++ resolved
@@ -86,11 +86,16 @@
         self.profiling = Profiling(False, False, False, False, "", [])
         self.logging = Logging(None, Path(), False, False)
         self.debugging = Debugging(
-<<<<<<< HEAD
-            False, False, False, False, False, False, False, False, False
-=======
-            False, False, False, False, False, False, False, False
->>>>>>> 56c64650
+            False,
+            False,
+            False,
+            False,
+            False,
+            False,
+            False,
+            False,
+            False,
+            False,
         )
         self.info = Info(False, False, self.verbose > 0, False)
         self.other = Other(None, False, False)